--- conflicted
+++ resolved
@@ -38,11 +38,6 @@
 import static org.hamcrest.core.Is.is;
 import static org.junit.Assert.assertEquals;
 import static org.hamcrest.MatcherAssert.assertThat;
-<<<<<<< HEAD
-
-=======
->>>>>>> 46715647
-
 
 public class ValidationTest {
     @Test
