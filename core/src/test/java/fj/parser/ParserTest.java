--- conflicted
+++ resolved
@@ -8,13 +8,7 @@
 
 import static fj.parser.Result.result;
 import static org.hamcrest.core.Is.is;
-<<<<<<< HEAD
-import static org.junit.Assert.*;
 import static org.hamcrest.MatcherAssert.assertThat;
-
-=======
-import static org.hamcrest.MatcherAssert.assertThat;
->>>>>>> 46715647
 
 public class ParserTest {
     @Test
