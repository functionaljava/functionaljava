package fj;

import fj.data.*;
<<<<<<< HEAD
import fj.data.hamt.BitSet;
import fj.data.hamt.HashArrayMappedTrie;
import fj.data.hamt.Node;
=======
import fj.data.fingertrees.FingerTree;
import fj.data.fingertrees.Node;
>>>>>>> 6acd8001
import fj.data.hlist.HList;
import fj.data.vector.V2;
import fj.data.vector.V3;
import fj.data.vector.V4;
import fj.data.vector.V5;
import fj.data.vector.V6;
import fj.data.vector.V7;
import fj.data.vector.V8;

import java.math.BigDecimal;
import java.math.BigInteger;

import static fj.Function.compose;
import static fj.P.p;
import static fj.Unit.unit;
import static fj.data.Stream.cons;
import static fj.data.Stream.fromString;
import static fj.data.Stream.join;
import static fj.data.Stream.single;

/**
 * Renders an object for display.
 *
 * @version %build.number%
 */
public final class Show<A> {
  private final F<A, Stream<Character>> f;

  private Show(final F<A, Stream<Character>> f) {
    this.f = f;
  }

  /**
   * Maps the given function across this show as a contra-variant functor.
   *
   * @param f The function to map.
   * @return A new show.
   */
  public <B> Show<B> contramap(final F<B, A> f) {
    return show(compose(this.f, f));
  }

  /**
   * Returns the display rendering of the given argument.
   *
   * @param a The argument to display.
   * @return The display rendering of the given argument.
   */
  public Stream<Character> show(final A a) {
    return f.f(a);
  }

  /**
   * Returns the display rendering of the given argument.
   *
   * @param a The argument to display.
   * @return The display rendering of the given argument.
   */
  public List<Character> showl(final A a) {
    return show(a).toList();
  }

  /**
   * Returns the display rendering of the given argument as a <code>String</code>.
   *
   * @param a The argument to display.
   * @return The display rendering of the given argument as a <code>String</code>.
   */
  public String showS(final A a) {
    return Stream.asString(show(a));
  }

  /**
   * Returns the transformation equivalent to this show.
   *
   * @return the transformation equivalent to this show.
   */
  public F<A, String> showS_() {
    return this::showS;
  }

  /**
   * Returns the transformation equivalent to this show.
   *
   * @return the transformation equivalent to this show.
   */
  public F<A, Stream<Character>> show_() {
    return f;
  }

  /**
   * Prints the given argument to the standard output stream with a new line.
   *
   * @param a The argument to print.
   * @return The unit value.
   */
  public Unit println(final A a) {
    print(a);
    System.out.println();
    return unit();
  }

  /**
   * Prints the given argument to the standard output stream.
   *
   * @param a The argument to print.
   * @return The unit value.
   */
  public Unit print(final A a) {
    final char[] buffer = new char[8192];
    int c = 0;
    for (Stream<Character> cs = show(a); cs.isNotEmpty(); cs = cs.tail()._1()) {
      buffer[c] = cs.head();
      c++;
      if (c == 8192) {
        System.out.print(buffer);
        c = 0;
      }
    }
    System.out.print(Array.copyOfRange(buffer, 0, c));
    return unit();
  }

  /**
   * Prints the given argument to the standard error stream with a new line.
   *
   * @param a The argument to print.
   */
  public void printlnE(final A a) {
    System.err.println(showS(a));
  }

  /**
   * Returns a show instance using the given function.
   *
   * @param f The function to use for the returned show instance.
   * @return A show instance.
   */
  public static <A> Show<A> show(final F<A, Stream<Character>> f) {
    return new Show<>(f);
  }

  /**
   * Returns a show instance using the given function.
   *
   * @param f The function to use for the returned show instance.
   * @return A show instance.
   */
  public static <A> Show<A> showS(final F<A, String> f) {
    return show(a -> fromString(f.f(a)));
  }

  /**
   * Returns a show instance that uses {@link Object#toString()} to perform the display rendering.
   *
   * @return A show instance that uses {@link Object#toString()} to perform the display rendering.
   */
  public static <A> Show<A> anyShow() {
    return show(a -> fromString((a == null) ? "null" : a.toString()));
  }

  /**
   * A show instance for the <code>boolean</code> type.
   */
  public static final Show<Boolean> booleanShow = anyShow();

  /**
   * A show instance for the <code>byte</code> type.
   */
  public static final Show<Byte> byteShow = anyShow();

  /**
   * A show instance for the <code>char</code> type.
   */
  public static final Show<Character> charShow = anyShow();

  /**
   * A show instance for the <code>double</code> type.
   */
  public static final Show<Double> doubleShow = anyShow();

  /**
   * A show instance for the <code>float</code> type.
   */
  public static final Show<Float> floatShow = anyShow();

  /**
   * A show instance for the <code>int</code> type.
   */
  public static final Show<Integer> intShow = anyShow();

  /**
   * A show instance for the <code>BigInteger</code> type.
   */
  public static final Show<BigInteger> bigintShow = anyShow();

  /**
   * A show instance for the <code>BigDecimal</code> type.
   */
  public static final Show<BigDecimal> bigdecimalShow = anyShow();

  /**
   * A show instance for the <code>long</code> type.
   */
  public static final Show<Long> longShow = anyShow();

  /**
   * A show instance for the <code>short</code> type.
   */
  public static final Show<Short> shortShow = anyShow();

  /**
   * A show instance for the {@link String} type.
   */
  public static final Show<String> stringShow = anyShow();

  /**
   * A show instance for the {@link StringBuffer} type.
   */
  public static final Show<StringBuffer> stringBufferShow = anyShow();

  /**
   * A show instance for the {@link StringBuilder} type.
   */
  public static final Show<StringBuilder> stringBuilderShow = anyShow();

  /**
   * A show instance for the {@link Option} type.
   *
   * @param sa Show for the element of the option.
   * @return A show instance for the {@link Option} type.
   */
  public static <A> Show<Option<A>> optionShow(final Show<A> sa) {
    return show(o -> o.isNone() ?
           fromString("None") :
           fromString("Some(").append(sa.f.f(o.some())).append(single(')')));
  }

  /**
   * A show instance for the {@link Either} type.
   *
   * @param sa Show for the left side of the {@link Either}.
   * @param sb Show for the right side of the {@link Either}.
   * @return A show instance for the {@link Either} type.
   */
  public static <A, B> Show<Either<A, B>> eitherShow(final Show<A> sa, final Show<B> sb) {
    return show(e -> e.isLeft() ?
           fromString("Left(").append(sa.f.f(e.left().value())).append(single(')')) :
           fromString("Right(").append(sb.f.f(e.right().value())).append(single(')')));
  }

  /**
   * A show instance for the {@link Validation} type.
   *
   * @param sa Show for the fail side of the {@link Validation}.
   * @param sb Show for the success side of the {@link Validation}.
   * @return A show instance for the {@link Validation} type.
   */
  public static <A, B> Show<Validation<A, B>> validationShow(final Show<A> sa, final Show<B> sb) {
    return show(v -> v.isFail() ?
           fromString("Fail(").append(sa.f.f(v.fail())).append(single(')')) :
           fromString("Success(").append(sb.f.f(v.success())).append(single(')')));
  }

  /**
   * A show instance for the {@link Stream} type.
   *
   * @param sa Show for the elements of the Stream.
   * @return A show instance for the {@link Stream} type.
   */
  public static <A> Show<List<A>> listShow(final Show<A> sa) {
    return show(as -> streamShow(sa, "List(", ",", ")").show(as.toStream()));
  }

  /**
   * A show instance for the {@link NonEmptyList} type.
   *
   * @param sa Show for the elements of the non-empty Stream.
   * @return A show instance for the {@link NonEmptyList} type.
   */
  public static <A> Show<NonEmptyList<A>> nonEmptyListShow(final Show<A> sa) {
    return listShow(sa).contramap(NonEmptyList.toList_());
  }

  /**
   * A show instance for the {@link Tree} type.
   *
   * @param sa Show for the elements of the tree.
   * @return A show instance for the {@link Tree} type.
   */
  public static <A> Show<Tree<A>> treeShow(final Show<A> sa) {
    return show(a -> {
      Stream<Character> result = sa.f.f(a.root());
      if (!a.subForest()._1().isEmpty()) {
        result = result.append(fromString(",")).append(streamShow(treeShow(sa), "", ",", "").f.f(a.subForest()._1()));
      }
      return fromString("Tree(").append(p(result)).append(fromString(")"));
    });
  }

  public static <V, A> Show<fj.data.fingertrees.Digit<V, A>> digitShow(final Show<V> sv, final Show<A> sa) {
    return show(d -> {
      String s = d.match(
              o -> "One(" + o.measure() + " -> " + o.value() + ")",
              two -> "Two(" + two.measure() + " -> " + v2Show(sa).showS(two.values()) + ")",
              three -> "Three(" + three.measure() + " -> " + v3Show(sa).showS(three.values()) + ")",
              four -> "Four(" + four.measure() + " -> " + v4Show(sa).showS(four.values()) + ")"
      );
      return Stream.fromString(s);
    });
  }

  public static <V, A> Show<Node<V, A>> nodeShow(final Show<V> sv, final Show<A> sa) {
    return show(n -> {
      final String s = n.match(
          n2 -> "Node2(" + n2.measure() + " -> " + v2Show(sa).showS(n2.toVector()) + ")",
          n3 -> "Node3(" + n3.measure() + " -> " + v3Show(sa).showS(n3.toVector()) + ")");
      return Stream.fromString(s);
    });
  }

  public static <V, A> Show<FingerTree<V, A>> fingerTreeShow(final Show<V> sv, final Show<A> sa) {

    return show(ft -> {
      String sep = ", ";
      String str = ft.match(e -> "Empty()",
              s -> "Single(" + sv.showS(ft.measure()) + " -> " + sa.showS(s.value()) + ")",
              d -> "Deep(" + d.measure() + " -> " +
                      digitShow(sv, sa).showS(d.prefix()) + sep +
                      fingerTreeShow(sv, nodeShow(sv, sa)).showS(d.middle()) + sep +
                      digitShow(sv, sa).showS(d.suffix()) +
                      ")"
      );
      return Stream.fromString(str);
    });
  }


  public static <A> Show<Seq<A>> seqShow(final Show<A> sa) {
    return show(s -> streamShow(sa, "Seq(", ",", ")").show(s.toStream()));
  }

  /**
   * A show instance for the {@link Set} type.
   *
   * @param sa Show for the elements of the set.
   * @return A show instance for the {@link Set} type.
   */
  public static <A> Show<Set<A>> setShow(final Show<A> sa) {
    return show(s -> streamShow(sa, "Set(", ",", ")").show(s.toStream()));
  }

  /**
   * A show instance for the {@link TreeMap} type.
   *
   * @param sk Show for the keys of the TreeMap.
   * @param sv Show for the values of the TreeMap.
   * @return A show instance for the {@link TreeMap} type.
   */
  public static <K, V> Show<TreeMap<K, V>> treeMapShow(final Show<K> sk, final Show<V> sv) {
    return show(tm -> {
      Stream<P2<K, V>> stream = Stream.iteratorStream(tm.iterator());
      return streamShow(p2MapShow(sk, sv), "TreeMap(", ",", ")").show(stream);
    });
  }

  /**
   * A show instance for the {@link P2 tuple-2} type in the style of a mapping from A to B.
   *
   * @param sa Show for the first element of the tuple.
   * @param sb Show for the second element of the tuple.
   * @return A show instance for the {@link P2 tuple-2} type.
   */
  public static <A, B> Show<P2<A, B>> p2MapShow(final Show<A> sa, final Show<B> sb) {
    return p2Show(sa, sb, "(", ": ", ")");
  }

  /**
   * A show instance for the {@link P2 tuple-2} type.
   *
   * @param sa Show for the first element of the tuple.
   * @param sb Show for the second element of the tuple.
   * @param start Prefix string for the show.
   * @param sep Separator string between elements of the tuple.
   * @param end Suffix string for the show.
   * @return A show instance for the {@link P2 tuple-2} type.
   */
  public static <A, B> Show<P2<A, B>> p2Show(final Show<A> sa, final Show<B> sb, String start, String sep, String end) {
    return show(p -> fromString(start).append(p(sa.show(p._1()))).append(fromString(sep)).append(sb.show(p._2())).append(fromString(end)));
  }

  /**
   * A show instance for the {@link Stream} type.
   *
   * @param sa Show for the elements of the stream.
   * @return A show instance for the {@link Stream} type.
   */
  public static <A> Show<Stream<A>> streamShow(final Show<A> sa) {
    return streamShow(sa, "Stream(", ",", ")");
  }

  /**
   * A show instance for the {@link Stream} type.
   *
   * @param sa Show for the first element of the tuple.
   * @param start Prefix string for the show.
   * @param sep Separator string between elements of the stream.
   * @param end Suffix string for the show.
   * @return A show instance for the {@link Stream} type.
   */
  public static <A> Show<Stream<A>> streamShow(final Show<A> sa, String start, String sep, String end) {
    return show(streamShow_(sa, start, sep, end));
  }

  /**
   * Returns the transformation equivalent for the stream show.
   */
  public static <A> F<Stream<A>, Stream<Character>> streamShow_(final Show<A> sa, String start, String sep, String end) {
    return as -> join(as.map(sa.show_()).intersperse(fromString(sep)).cons(fromString(start)).snoc(p(fromString(end))));
  }

  /**
   * A show instance for the {@link Array} type.
   *
   * @param sa Show for the elements of the array.
   * @return A show instance for the {@link Array} type.
   */
  public static <A> Show<Array<A>> arrayShow(final Show<A> sa) {
    return show(as -> {
      Stream<Character> b = fromString("Array(");

      for (int i = 0; i < as.length(); i++) {
        b = b.append(sa.f.f(as.get(i)));

        if (i != as.length() - 1)
          b = b.append(fromString(","));
      }

      return b.append(fromString(")"));
    });
  }

  /**
   * A show instance for the {@link Class} type.
   *
   * @return A show instance for the {@link Class} type.
   */
  public static <A> Show<Class<A>> classShow() {
    return show(c -> anyShow().show(c.clas()));
  }

  /**
   * A show instance for the {@link P1 tuple-1} type.
   *
   * @param sa Show for the first element of the tuple.
   * @return A show instance for the {@link P1 tuple-1} type.
   */
  public static <A> Show<P1<A>> p1Show(final Show<A> sa) {
    return p1ShowLazy(sa);
  }

  public static <A> Show<P1<A>> p1ShowLazy(final Show<A> sa) {
    return show(p -> fromString("(?)"));
  }

  public static <A> Show<P1<A>> p1ShowEager(final Show<A> sa) {
    return show(p -> cons('(', p(sa.show(p._1()))).snoc(')'));
  }

  /**
   * A show instance for the {@link P2 tuple-2} type.
   *
   * @param sa Show for the first element of the tuple.
   * @param sb Show for the second element of the tuple.
   * @return A show instance for the {@link P2 tuple-2} type.
   */
  public static <A, B> Show<P2<A, B>> p2Show(final Show<A> sa, final Show<B> sb) {
      return p2Show(sa, sb, "(", ",", ")");
  }

  /**
   * A show instance for the {@link P3 tuple-3} type.
   *
   * @param sa Show for the first element of the tuple.
   * @param sb Show for the second element of the tuple.
   * @param sc Show for the third element of the tuple.
   * @return A show instance for the {@link P3 tuple-3} type.
   */
  public static <A, B, C> Show<P3<A, B, C>> p3Show(final Show<A> sa, final Show<B> sb, final Show<C> sc) {
    return show(p -> cons('(', p(sa.show(p._1()))).snoc(',').append(sb.show(p._2())).snoc(',')
        .append(sc.show(p._3())).snoc(')'));
  }

  /**
   * A show instance for the {@link P4 tuple-4} type.
   *
   * @param sa Show for the first element of the tuple.
   * @param sb Show for the second element of the tuple.
   * @param sc Show for the third element of the tuple.
   * @param sd Show for the fourth element of the tuple.
   * @return A show instance for the {@link P4 tuple-4} type.
   */
  public static <A, B, C, D> Show<P4<A, B, C, D>> p4Show(final Show<A> sa, final Show<B> sb,
                                                         final Show<C> sc, final Show<D> sd) {
    return show(p -> cons('(', p(sa.show(p._1()))).snoc(',').append(sb.show(p._2())).snoc(',')
        .append(sc.show(p._3())).snoc(',').append(sd.show(p._4())).snoc(')'));
  }

  /**
   * A show instance for the {@link P5 tuple-5} type.
   *
   * @param sa Show for the first element of the tuple.
   * @param sb Show for the second element of the tuple.
   * @param sc Show for the third element of the tuple.
   * @param sd Show for the fourth element of the tuple.
   * @param se Show for the fifth element of the tuple.
   * @return A show instance for the {@link P5 tuple-5} type.
   */
  public static <A, B, C, D, E> Show<P5<A, B, C, D, E>> p5Show(final Show<A> sa, final Show<B> sb,
                                                               final Show<C> sc, final Show<D> sd, final Show<E> se) {
    return show(p -> cons('(', p(sa.show(p._1()))).snoc(',').append(sb.show(p._2())).snoc(',')
        .append(sc.show(p._3())).snoc(',').append(sd.show(p._4())).snoc(',').append(se.show(p._5())).snoc(')'));
  }

  /**
   * A show instance for the {@link P6 tuple-6} type.
   *
   * @param sa Show for the first element of the tuple.
   * @param sb Show for the second element of the tuple.
   * @param sc Show for the third element of the tuple.
   * @param sd Show for the fourth element of the tuple.
   * @param se Show for the fifth element of the tuple.
   * @param sf Show for the sixth element of the tuple.
   * @return A show instance for the {@link P6 tuple-6} type.
   */
  public static <A, B, C, D, E, F$> Show<P6<A, B, C, D, E, F$>> p6Show(final Show<A> sa, final Show<B> sb,
                                                                       final Show<C> sc, final Show<D> sd,
                                                                       final Show<E> se, final Show<F$> sf) {
    return show(p -> cons('(', p(sa.show(p._1()))).snoc(',').append(sb.show(p._2())).snoc(',')
        .append(sc.show(p._3())).snoc(',').append(sd.show(p._4())).snoc(',')
        .append(se.show(p._5())).snoc(',').append(sf.show(p._6())).snoc(')'));
  }

  /**
   * A show instance for the {@link P7 tuple-7} type.
   *
   * @param sa Show for the first element of the tuple.
   * @param sb Show for the second element of the tuple.
   * @param sc Show for the third element of the tuple.
   * @param sd Show for the fourth element of the tuple.
   * @param se Show for the fifth element of the tuple.
   * @param sf Show for the sixth element of the tuple.
   * @param sg Show for the seventh element of the tuple.
   * @return A show instance for the {@link P7 tuple-7} type.
   */
  public static <A, B, C, D, E, F$, G> Show<P7<A, B, C, D, E, F$, G>> p7Show(final Show<A> sa, final Show<B> sb,
                                                                             final Show<C> sc, final Show<D> sd,
                                                                             final Show<E> se, final Show<F$> sf,
                                                                             final Show<G> sg) {
    return show(p -> cons('(', p(sa.show(p._1()))).snoc(',').append(sb.show(p._2())).snoc(',')
        .append(sc.show(p._3())).snoc(',').append(sd.show(p._4())).snoc(',')
        .append(se.show(p._5())).snoc(',').append(sf.show(p._6())).snoc(',').append(sg.show(p._7())).snoc(')'));
  }

  /**
   * A show instance for the {@link P8 tuple-8} type.
   *
   * @param sa Show for the first element of the tuple.
   * @param sb Show for the second element of the tuple.
   * @param sc Show for the third element of the tuple.
   * @param sd Show for the fourth element of the tuple.
   * @param se Show for the fifth element of the tuple.
   * @param sf Show for the sixth element of the tuple.
   * @param sg Show for the seventh element of the tuple.
   * @param sh Show for the eighth element of the tuple.
   * @return A show instance for the {@link P8 tuple-8} type.
   */
  public static <A, B, C, D, E, F$, G, H> Show<P8<A, B, C, D, E, F$, G, H>> p8Show(final Show<A> sa, final Show<B> sb,
                                                                                   final Show<C> sc, final Show<D> sd,
                                                                                   final Show<E> se, final Show<F$> sf,
                                                                                   final Show<G> sg, final Show<H> sh) {
    return show(p -> cons('(', p(sa.show(p._1()))).snoc(',').append(sb.show(p._2())).snoc(',')
        .append(sc.show(p._3())).snoc(',').append(sd.show(p._4())).snoc(',')
        .append(se.show(p._5())).snoc(',').append(sf.show(p._6())).snoc(',')
        .append(sg.show(p._7())).snoc(',').append(sh.show(p._8())).snoc(')'));
  }

  public static <K, V> Show<PriorityQueue<K, V>> priorityQueueShow(Show<K> sk, Show<V> sv) {
    return show(pq -> {
      return streamShow(p2MapShow(sk, sv), "PriorityQueue(", ", ", ")").show(pq.toStream());
    });
  }

  /**
   * A show instance for a vector-2.
   *
   * @param ea A show for the elements of the vector.
   * @return A show instance for a vector-2.
   */
  public static <A> Show<V2<A>> v2Show(final Show<A> ea) {
    return streamShow(ea, "V2(", ",", ")").contramap(V2.toStream_());
  }

  /**
   * A show instance for a vector-3.
   *
   * @param ea A show for the elements of the vector.
   * @return A show instance for a vector-3.
   */
  public static <A> Show<V3<A>> v3Show(final Show<A> ea) {
    return streamShow(ea, "V3(", ",", ")").contramap(V3.toStream_());
  }

  /**
   * A show instance for a vector-4.
   *
   * @param ea A show for the elements of the vector.
   * @return A show instance for a vector-4.
   */
  public static <A> Show<V4<A>> v4Show(final Show<A> ea) {
    return streamShow(ea, "V4(", ",", ")").contramap(V4.toStream_());
  }

  /**
   * A show instance for a vector-5.
   *
   * @param ea A show for the elements of the vector.
   * @return A show instance for a vector-5.
   */
  public static <A> Show<V5<A>> v5Show(final Show<A> ea) {
    return streamShow(ea, "V5(", ",", ")").contramap(V5.toStream_());
  }

  /**
   * A show instance for a vector-6.
   *
   * @param ea A show for the elements of the vector.
   * @return A show instance for a vector-6.
   */
  public static <A> Show<V6<A>> v6Show(final Show<A> ea) {
    return streamShow(ea, "V6(", ",", ")").contramap(V6.toStream_());
  }

  /**
   * A show instance for a vector-7.
   *
   * @param ea A show for the elements of the vector.
   * @return A show instance for a vector-7.
   */
  public static <A> Show<V7<A>> v7Show(final Show<A> ea) {
    return streamShow(ea, "V7(", ",", ")").contramap(V7.toStream_());
  }

  /**
   * A show instance for a vector-8.
   *
   * @param ea A show for the elements of the vector.
   * @return A show instance for a vector-8.
   */
  public static <A> Show<V8<A>> v8Show(final Show<A> ea) {
    return streamShow(ea, "V8(", ",", ")").contramap(V8.toStream_());
  }

  /**
   * A show instance for natural numbers.
   */
  public static final Show<Natural> naturalShow = bigintShow.contramap(Natural::bigIntegerValue);

  /**
   * A show instance for streams that splits into lines.
   *
   * @param sa A show instance for the elements of a stream.
   * @return A show instance for streams that splits into lines.
   */
  public static <A> Show<Stream<A>> unlineShow(final Show<A> sa) {
    return show(as -> join(as.map(sa.show_()).intersperse(fromString("\n"))));
  }

  /**
   * A show instance for lazy strings.
   */
  public static final Show<LazyString> lazyStringShow = show(LazyString::toStream);

  /**
   * A show instance for the empty heterogeneous Stream.
   */
  public static final Show<HList.HNil> HListShow = showS(Function.constant("Nil"));

  /**
   * A show instance for heterogeneous Streams.
   *
   * @param e A show instance for the first element of the Stream.
   * @param l A show instance for the rest of the Stream.
   * @return a show instance for heterogeneous Streams.
   */
  public static <E, L extends HList<L>> Show<HList.HCons<E, L>> HListShow(final Show<E> e, final Show<L> l) {
    return show(c -> fromString("HList(").append(e.show(c.head())).append(l.show(c.tail())).append(fromString(")")));
  }

  public static <K, V> Show<Node<K, V>> hamtNodeShow(Show<K> sk, Show<V> sv) {
    F<Node<K, V>, String> f = n -> n.match(p -> p2Show(sk, sv).showS(p), h -> hamtShow(sk, sv).showS(h));
    return Show.showS(f);
  }

  public static <K, V> Show<HashArrayMappedTrie<K, V>> hamtShow(Show<K> sk, Show<V> sv) {
    return Show.showS(hamt ->
      "HashArrayMappedTrie(" + Show.bitSetShow.showS(hamt.getBitSet()) +
      ", " + Show.seqShow(Show.hamtNodeShow(sk, sv)).showS(hamt.getSeq()) + ")"
    );
  }

  public static final Show<BitSet> bitSetShow = Show.showS(
          bs -> "BitSet(" + bs.asString() + ")"
  );

}<|MERGE_RESOLUTION|>--- conflicted
+++ resolved
@@ -1,14 +1,9 @@
 package fj;
 
 import fj.data.*;
-<<<<<<< HEAD
 import fj.data.hamt.BitSet;
 import fj.data.hamt.HashArrayMappedTrie;
-import fj.data.hamt.Node;
-=======
 import fj.data.fingertrees.FingerTree;
-import fj.data.fingertrees.Node;
->>>>>>> 6acd8001
 import fj.data.hlist.HList;
 import fj.data.vector.V2;
 import fj.data.vector.V3;
@@ -321,7 +316,7 @@
     });
   }
 
-  public static <V, A> Show<Node<V, A>> nodeShow(final Show<V> sv, final Show<A> sa) {
+  public static <V, A> Show<fj.data.fingertrees.Node<V, A>> nodeShow(final Show<V> sv, final Show<A> sa) {
     return show(n -> {
       final String s = n.match(
           n2 -> "Node2(" + n2.measure() + " -> " + v2Show(sa).showS(n2.toVector()) + ")",
@@ -708,8 +703,8 @@
     return show(c -> fromString("HList(").append(e.show(c.head())).append(l.show(c.tail())).append(fromString(")")));
   }
 
-  public static <K, V> Show<Node<K, V>> hamtNodeShow(Show<K> sk, Show<V> sv) {
-    F<Node<K, V>, String> f = n -> n.match(p -> p2Show(sk, sv).showS(p), h -> hamtShow(sk, sv).showS(h));
+  public static <K, V> Show<fj.data.hamt.Node<K, V>> hamtNodeShow(Show<K> sk, Show<V> sv) {
+    F<fj.data.hamt.Node<K, V>, String> f = n -> n.match(p -> p2Show(sk, sv).showS(p), h -> hamtShow(sk, sv).showS(h));
     return Show.showS(f);
   }
 
