--- conflicted
+++ resolved
@@ -474,21 +474,8 @@
    * @return An order instance for the <code>Comparable</code> interface.
    */
   public static <A extends Comparable<A>> Ord<A> comparableOrd() {
-<<<<<<< HEAD
-    return ord(a1 -> a2 -> {
-      final int x = a1.compareTo(a2);
-      return x < 0 ? Ordering.LT : x == 0 ? Ordering.EQ : Ordering.GT;
-=======
-    return ord(new F<A, F<A, Ordering>>() {
-      public F<A, Ordering> f(final A a1) {
-        return new F<A, Ordering>() {
-          public Ordering f(final A a2) {
-            return Ordering.fromInt(a1.compareTo(a2));
-          }
-        };
-      }
->>>>>>> 7152326f
-    });
+
+    return ord(a1 -> a2 -> Ordering.fromInt(a1.compareTo(a2)));
   }
 
   /**
