--- conflicted
+++ resolved
@@ -1,6 +1,5 @@
 package fj;
 
-<<<<<<< HEAD
 import fj.data.Array;
 import fj.data.Either;
 import fj.data.LazyString;
@@ -15,12 +14,7 @@
 import fj.data.TreeMap;
 import fj.data.Validation;
 import fj.data.Writer;
-=======
-import static fj.Function.curry;
-
-import fj.data.*;
 import fj.data.hamt.BitSet;
->>>>>>> 0e3187fe
 import fj.data.hlist.HList;
 import fj.data.vector.V2;
 import fj.data.vector.V3;
@@ -193,8 +187,6 @@
    * An equal instance for the <code>boolean</code> type.
    */
   public static final Equal<Boolean> booleanEqual = anyEqual();
-
-  public static final Equal<BitSet> bitSetSequal = Equal.equal(bs1 -> bs2 -> bs1.longValue() == bs2.longValue());
 
   /**
    * An equal instance for the <code>byte</code> type.
@@ -278,6 +270,11 @@
         } else
           return false;
       });
+
+  /**
+   * An equal instance for the {@link BitSet} type.
+   */
+  public static final Equal<BitSet> bitSetSequal = equalDef((bs1, bs2) -> bs1.longValue() == bs2.longValue());
 
   /**
    * An equal instance for the {@link Either} type.
