package fj.data;

import fj.*;
import fj.function.Effect1;

import static fj.Function.curry;
import static fj.P.p;

import static fj.Unit.unit;
import static fj.Bottom.error;
import static fj.data.List.list;

import java.util.Iterator;

/**
 * Isomorphic to {@link Either} but has renamed functions and represents failure on the left and success on the right.
 * This type also has accumulating functions that accept a {@link Semigroup} for binding computation while keeping error
 * values
 *
 * @version %build.number%
 */
public class Validation<E, T> implements Iterable<T> {
  private final Either<E, T> e;

  protected Validation(final Either<E, T> e) {
    this.e = e;
  }

  /**
   * Returns <code>true</code> if this is a failure, <code>false</code> otherwise.
   *
   * @return <code>true</code> if this is a failure, <code>false</code> otherwise.
   */
  public boolean isFail() {
    return e.isLeft();
  }

  /**
   * Returns <code>true</code> if this is a success, <code>false</code> otherwise.
   *
   * @return <code>true</code> if this is a success, <code>false</code> otherwise.
   */
  public boolean isSuccess() {
    return e.isRight();
  }

  /**
   * Returns the failing value, or throws an error if there is no failing value.
   *
   * @return the failing value, or throws an error if there is no failing value.
   */
  public E fail() {
    if (isFail())
      return e.left().value();
    else
      throw error("Validation: fail on success value");
  }

  /**
   * Returns the success value, or throws an error if there is no success value.
   *
   * @return the success value, or throws an error if there is no success value.
   */
  public T success() {
    if (isSuccess())
      return e.right().value();
    else
      throw error("Validation: success on fail value");
  }

  /**
   * The catamorphism for validation. Folds over this validation breaking into left or right.
   *
   * @param fail    The function to call if this failed.
   * @param success The function to call if this succeeded.
   * @return The reduced value.
   */
  public <X> X validation(final F<E, X> fail, final F<T, X> success) {
    return e.either(fail, success);
  }

  /**
   * Returns a failing projection of this validation.
   *
   * @return a failing projection of this validation.
   */
  public FailProjection<E, T> f() {
    return new FailProjection<E, T>(this);
  }

  /**
   * Returns an either projection of this validation.
   *
   * @return An either projection of this validation.
   */
  public Either<E, T> toEither() {
    return e;
  }

  /**
   * Returns the success value or fails with the given error message.
   *
   * @param err The error message to fail with.
   * @return The success value.
   */
  public T successE(final F0<String> err) {
    return e.right().valueE(err);
  }

  /**
   * Returns the success value or fails with the given error message.
   *
   * @param err The error message to fail with.
   * @return The success value.
   */
  public T successE(final String err) {
    return e.right().valueE(p(err));
  }

  /**
   * Returns the success value or the given value.
   *
   * @param t The value to return if this is failure.
   * @return The success value or the given value.
   */
  public T orSuccess(final F0<T> t) {
    return e.right().orValue(t);
  }

  /**
   * Returns the success value or the given value.
   *
   * @param t The value to return if this is failure.
   * @return The success value or the given value.
   */
  public T orSuccess(final T t) {
    return e.right().orValue(p(t));
  }

  /**
   * The success value or the application of the given function to the failing value.
   *
   * @param f The function to execute on the failing value.
   * @return The success value or the application of the given function to the failing value.
   */
  public T on(final F<E, T> f) {
    return e.right().on(f);
  }

  /**
   * Executes a side-effect on the success value if there is one.
   *
   * @param f The side-effect to execute.
   * @return The unit value.
   */
  public Unit foreach(final F<T, Unit> f) {
    return e.right().foreach(f);
  }

  /**
   * Executes a side-effect on the success value if there is one.
   *
   * @param f The side-effect to execute.
   */
  public void foreachDoEffect(final Effect1<T> f) {
    e.right().foreachDoEffect(f);
  }

  /**
   * Maps the given function across the success side of this validation.
   *
   * @param f The function to map.
   * @return A new validation with the function mapped.
   */
  @SuppressWarnings({"unchecked"})
  public <A> Validation<E, A> map(final F<T, A> f) {
    return isFail() ?
        Validation.<E, A>fail(fail()) :
        Validation.<E, A>success(f.f(success()));
  }

  /**
   * Binds the given function across this validation's success value if it has one.
   *
   * @param f The function to bind across this validation.
   * @return A new validation value after binding.
   */
  @SuppressWarnings({"unchecked"})
  public <A> Validation<E, A> bind(final F<T, Validation<E, A>> f) {
    return isSuccess() ? f.f(success()) : Validation.<E, A>fail(fail());
  }

  /**
   * Anonymous bind through this validation.
   *
   * @param v The value to bind with.
   * @return A validation after binding.
   */
  public <A> Validation<E, A> sequence(final Validation<E, A> v) {
    return bind(Function.<T, Validation<E, A>>constant(v));
  }

  /**
   * Returns <code>None</code> if this is a failure or if the given predicate <code>p</code> does not hold for the
   * success value, otherwise, returns a success in <code>Some</code>.
   *
   * @param f The predicate function to test on this success value.
   * @return <code>None</code> if this is a failure or if the given predicate <code>p</code> does not hold for the
   *         success value, otherwise, returns a success in <code>Some</code>.
   */
  public <A> Option<Validation<A, T>> filter(final F<T, Boolean> f) {
    return e.right().<A>filter(f).map(Validation.<A, T>validation());
  }

  /**
   * Function application on the success value.
   *
   * @param v The validation of the function to apply on the success value.
   * @return The result of function application in validation.
   */
  public <A> Validation<E, A> apply(final Validation<E, F<T, A>> v) {
    return v.bind(new F<F<T, A>, Validation<E, A>>() {
      public Validation<E, A> f(final F<T, A> f) {
        return map(f);
      }
    });
  }

  /**
   * Returns <code>true</code> if this is a failure or returns the result of the application of the given
   * function to the success value.
   *
   * @param f The predicate function to test on this success value.
   * @return <code>true</code> if this is a failure or returns the result of the application of the given
   *         function to the success value.
   */
  public boolean forall(final F<T, Boolean> f) {
    return e.right().forall(f);
  }

  /**
   * Returns <code>false</code> if this is a failure or returns the result of the application of the given
   * function to the success value.
   *
   * @param f The predicate function to test on this success value.
   * @return <code>false</code> if this is a failure or returns the result of the application of the given
   *         function to the success value.
   */
  public boolean exists(final F<T, Boolean> f) {
    return e.right().exists(f);
  }

  @Override
  public boolean equals(Object other) {
<<<<<<< HEAD
    return Equal.equals0(Validation.class, this, other, () -> Equal.validationEqual(Equal.<E>anyEqual(), Equal.<T>anyEqual()));
=======
    return Equal.shallowEqualsO(this, other).orSome(() -> Equal.validationEqual(Equal.<E>anyEqual(), Equal.<T>anyEqual()).eq(this, (Validation<E, T>) other));
>>>>>>> 7a34deca
  }

  @Override
  public int hashCode() {
    return Hash.validationHash(Hash.<E>anyHash(), Hash.<T>anyHash()).hash(this);
  }

  /**
   * Returns a single element list if this is a success value, otherwise an empty list.
   *
   * @return A single element list if this is a success value, otherwise an empty list.
   */
  public List<T> toList() {
    return e.right().toList();
  }

  /**
   * Returns the success value in <code>Some</code> if there is one, otherwise <code>None</code>.
   *
   * @return The success value in <code>Some</code> if there is one, otherwise <code>None</code>.
   */
  public Option<T> toOption() {
    return e.right().toOption();
  }

  /**
   * Returns a single element array if this is a success value, otherwise an empty list.
   *
   * @return A single element array if this is a success value, otherwise an empty list.
   */
  public Array<T> toArray() {
    return e.right().toArray();
  }

  /**
   * Returns a single element stream if this is a success value, otherwise an empty list.
   *
   * @return A single element stream if this is a success value, otherwise an empty list.
   */
  public Stream<T> toStream() {
    return e.right().toStream();
  }

  /**
   * Function application on the successful side of this validation, or accumulating the errors on the failing side
   * using the given semigroup should one or more be encountered.
   *
   * @param s The semigroup to accumulate errors with if
   * @param v The validating function to apply.
   * @return A failing validation if this or the given validation failed (with errors accumulated if both) or a
   *         succeeding validation if both succeeded.
   */
  @SuppressWarnings({"unchecked"})
  public <A> Validation<E, A> accumapply(final Semigroup<E> s, final Validation<E, F<T, A>> v) {
    return isFail() ?
        Validation.<E, A>fail(v.isFail() ?
            s.sum(v.fail(), fail()) :
            fail()) :
        v.isFail() ?
            Validation.<E, A>fail(v.fail()) :
            Validation.<E, A>success(v.success().f(success()));
  }

  /**
   * Accumulates errors on the failing side of this or any given validation if one or more are encountered, or applies
   * the given function if all succeeded and returns that value on the successful side.
   *
   * @param s  The semigroup to accumulate errors with if one or more validations fail.
   * @param va The second validation to accumulate errors with if it failed.
   * @param f  The function to apply if all validations have succeeded.
   * @return A succeeding validation if all validations succeeded, or a failing validation with errors accumulated if
   *         one or more failed.
   */
  public <A, B> Validation<E, B> accumulate(final Semigroup<E> s, final Validation<E, A> va, final F<T, F<A, B>> f) {
    return va.accumapply(s, map(f));
  }

  /**
   * Accumulates errors on the failing side of this or any given validation if one or more are encountered, or applies
   * the given function if all succeeded and returns that value on the successful side.
   *
   * @param s  The semigroup to accumulate errors with if one or more validations fail.
   * @param va The second validation to accumulate errors with if it failed.
   * @param f  The function to apply if all validations have succeeded.
   * @return A succeeding validation if all validations succeeded, or a failing validation with errors accumulated if
   *         one or more failed.
   */
  public <A, B> Validation<E, B> accumulate(final Semigroup<E> s, final Validation<E, A> va, final F2<T, A, B> f) {
    return va.accumapply(s, map(curry(f)));
  }

  /**
   * Accumulates errors anonymously.
   *
   * @param s  The semigroup to accumulate errors with if one or more validations fail.
   * @param va The second validation to accumulate errors with if it failed.
   * @return A <code>Some</code> if one or more validations failed (accumulated with the semigroup), otherwise,
   *         <code>None</code>.
   */
  public <A> Option<E> accumulate(final Semigroup<E> s, final Validation<E, A> va) {
    return accumulate(s, va, (t, a) -> unit()).f().toOption();
  }

  /**
   * Accumulates errors on the failing side of this or any given validation if one or more are encountered, or applies
   * the given function if all succeeded and returns that value on the successful side.
   *
   * @param s  The semigroup to accumulate errors with if one or more validations fail.
   * @param va The second validation to accumulate errors with if it failed.
   * @param vb The third validation to accumulate errors with if it failed.
   * @param f  The function to apply if all validations have succeeded.
   * @return A succeeding validation if all validations succeeded, or a failing validation with errors accumulated if
   *         one or more failed.
   */
  public <A, B, C> Validation<E, C> accumulate(final Semigroup<E> s, final Validation<E, A> va,
                                               final Validation<E, B> vb, final F<T, F<A, F<B, C>>> f) {
    return vb.accumapply(s, accumulate(s, va, f));
  }

  /**
   * Accumulates errors on the failing side of this or any given validation if one or more are encountered, or applies
   * the given function if all succeeded and returns that value on the successful side.
   *
   * @param s  The semigroup to accumulate errors with if one or more validations fail.
   * @param va The second validation to accumulate errors with if it failed.
   * @param vb The third validation to accumulate errors with if it failed.
   * @param f  The function to apply if all validations have succeeded.
   * @return A succeeding validation if all validations succeeded, or a failing validation with errors accumulated if
   *         one or more failed.
   */
  public <A, B, C> Validation<E, C> accumulate(final Semigroup<E> s, final Validation<E, A> va,
                                               final Validation<E, B> vb, final F3<T, A, B, C> f) {
    return vb.accumapply(s, accumulate(s, va, curry(f)));
  }

  /**
   * Accumulates errors anonymously.
   *
   * @param s  The semigroup to accumulate errors with if one or more validations fail.
   * @param va The second validation to accumulate errors with if it failed.
   * @param vb The third validation to accumulate errors with if it failed.
   * @return A <code>Some</code> if one or more validations failed (accumulated with the semigroup), otherwise,
   *         <code>None</code>.
   */
  public <A, B> Option<E> accumulate(final Semigroup<E> s, final Validation<E, A> va, final Validation<E, B> vb) {
    return accumulate(s, va, vb, (t, a, b) -> unit()).f().toOption();
  }

  /**
   * Accumulates errors on the failing side of this or any given validation if one or more are encountered, or applies
   * the given function if all succeeded and returns that value on the successful side.
   *
   * @param s  The semigroup to accumulate errors with if one or more validations fail.
   * @param va The second validation to accumulate errors with if it failed.
   * @param vb The third validation to accumulate errors with if it failed.
   * @param vc The fourth validation to accumulate errors with if it failed.
   * @param f  The function to apply if all validations have succeeded.
   * @return A succeeding validation if all validations succeeded, or a failing validation with errors accumulated if
   *         one or more failed.
   */
  public <A, B, C, D> Validation<E, D> accumulate(final Semigroup<E> s, final Validation<E, A> va,
                                                  final Validation<E, B> vb, final Validation<E, C> vc,
                                                  final F<T, F<A, F<B, F<C, D>>>> f) {
    return vc.accumapply(s, accumulate(s, va, vb, f));
  }

  /**
   * Accumulates errors on the failing side of this or any given validation if one or more are encountered, or applies
   * the given function if all succeeded and returns that value on the successful side.
   *
   * @param s  The semigroup to accumulate errors with if one or more validations fail.
   * @param va The second validation to accumulate errors with if it failed.
   * @param vb The third validation to accumulate errors with if it failed.
   * @param vc The fourth validation to accumulate errors with if it failed.
   * @param f  The function to apply if all validations have succeeded.
   * @return A succeeding validation if all validations succeeded, or a failing validation with errors accumulated if
   *         one or more failed.
   */
  public <A, B, C, D> Validation<E, D> accumulate(final Semigroup<E> s, final Validation<E, A> va,
                                                  final Validation<E, B> vb, final Validation<E, C> vc,
                                                  final F4<T, A, B, C, D> f) {
    return vc.accumapply(s, accumulate(s, va, vb, curry(f)));
  }

  /**
   * Accumulates errors anonymously.
   *
   * @param s  The semigroup to accumulate errors with if one or more validations fail.
   * @param va The second validation to accumulate errors with if it failed.
   * @param vb The third validation to accumulate errors with if it failed.
   * @param vc The fourth validation to accumulate errors with if it failed.
   * @return A <code>Some</code> if one or more validations failed (accumulated with the semigroup), otherwise,
   *         <code>None</code>.
   */
  public <A, B, C> Option<E> accumulate(final Semigroup<E> s, final Validation<E, A> va, final Validation<E, B> vb,
                                        final Validation<E, C> vc) {
    return accumulate(s, va, vb, vc, (t, a, b, c) -> unit()).f().toOption();
  }

  /**
   * Accumulates errors on the failing side of this or any given validation if one or more are encountered, or applies
   * the given function if all succeeded and returns that value on the successful side.
   *
   * @param s  The semigroup to accumulate errors with if one or more validations fail.
   * @param va The second validation to accumulate errors with if it failed.
   * @param vb The third validation to accumulate errors with if it failed.
   * @param vc The fourth validation to accumulate errors with if it failed.
   * @param vd The fifth validation to accumulate errors with if it failed.
   * @param f  The function to apply if all validations have succeeded.
   * @return A succeeding validation if all validations succeeded, or a failing validation with errors accumulated if
   *         one or more failed.
   */
  public <A, B, C, D, E$> Validation<E, E$> accumulate(final Semigroup<E> s, final Validation<E, A> va,
                                                       final Validation<E, B> vb, final Validation<E, C> vc,
                                                       final Validation<E, D> vd,
                                                       final F<T, F<A, F<B, F<C, F<D, E$>>>>> f) {
    return vd.accumapply(s, accumulate(s, va, vb, vc, f));
  }

  /**
   * Accumulates errors on the failing side of this or any given validation if one or more are encountered, or applies
   * the given function if all succeeded and returns that value on the successful side.
   *
   * @param s  The semigroup to accumulate errors with if one or more validations fail.
   * @param va The second validation to accumulate errors with if it failed.
   * @param vb The third validation to accumulate errors with if it failed.
   * @param vc The fourth validation to accumulate errors with if it failed.
   * @param vd The fifth validation to accumulate errors with if it failed.
   * @param f  The function to apply if all validations have succeeded.
   * @return A succeeding validation if all validations succeeded, or a failing validation with errors accumulated if
   *         one or more failed.
   */
  public <A, B, C, D, E$> Validation<E, E$> accumulate(final Semigroup<E> s, final Validation<E, A> va,
                                                       final Validation<E, B> vb, final Validation<E, C> vc,
                                                       final Validation<E, D> vd, final F5<T, A, B, C, D, E$> f) {
    return vd.accumapply(s, accumulate(s, va, vb, vc, curry(f)));
  }

  /**
   * Accumulates errors anonymously.
   *
   * @param s  The semigroup to accumulate errors with if one or more validations fail.
   * @param va The second validation to accumulate errors with if it failed.
   * @param vb The third validation to accumulate errors with if it failed.
   * @param vc The fourth validation to accumulate errors with if it failed.
   * @param vd The fifth validation to accumulate errors with if it failed.
   * @return A <code>Some</code> if one or more validations failed (accumulated with the semigroup), otherwise,
   *         <code>None</code>.
   */
  public <A, B, C, D> Option<E> accumulate(final Semigroup<E> s, final Validation<E, A> va, final Validation<E, B> vb,
                                           final Validation<E, C> vc, final Validation<E, D> vd) {
    return accumulate(s, va, vb, vc, vd, (t, a, b, c, d) -> unit()).f().toOption();
  }

  /**
   * Accumulates errors on the failing side of this or any given validation if one or more are encountered, or applies
   * the given function if all succeeded and returns that value on the successful side.
   *
   * @param s  The semigroup to accumulate errors with if one or more validations fail.
   * @param va The second validation to accumulate errors with if it failed.
   * @param vb The third validation to accumulate errors with if it failed.
   * @param vc The fourth validation to accumulate errors with if it failed.
   * @param vd The fifth validation to accumulate errors with if it failed.
   * @param ve The sixth validation to accumulate errors with if it failed.
   * @param f  The function to apply if all validations have succeeded.
   * @return A succeeding validation if all validations succeeded, or a failing validation with errors accumulated if
   *         one or more failed.
   */
  public <A, B, C, D, E$, F$> Validation<E, F$> accumulate(final Semigroup<E> s, final Validation<E, A> va,
                                                           final Validation<E, B> vb, final Validation<E, C> vc,
                                                           final Validation<E, D> vd, final Validation<E, E$> ve,
                                                           final F<T, F<A, F<B, F<C, F<D, F<E$, F$>>>>>> f) {
    return ve.accumapply(s, accumulate(s, va, vb, vc, vd, f));
  }

  /**
   * Accumulates errors on the failing side of this or any given validation if one or more are encountered, or applies
   * the given function if all succeeded and returns that value on the successful side.
   *
   * @param s  The semigroup to accumulate errors with if one or more validations fail.
   * @param va The second validation to accumulate errors with if it failed.
   * @param vb The third validation to accumulate errors with if it failed.
   * @param vc The fourth validation to accumulate errors with if it failed.
   * @param vd The fifth validation to accumulate errors with if it failed.
   * @param ve The sixth validation to accumulate errors with if it failed.
   * @param f  The function to apply if all validations have succeeded.
   * @return A succeeding validation if all validations succeeded, or a failing validation with errors accumulated if
   *         one or more failed.
   */
  public <A, B, C, D, E$, F$> Validation<E, F$> accumulate(final Semigroup<E> s, final Validation<E, A> va,
                                                           final Validation<E, B> vb, final Validation<E, C> vc,
                                                           final Validation<E, D> vd, final Validation<E, E$> ve,
                                                           final F6<T, A, B, C, D, E$, F$> f) {
    return ve.accumapply(s, accumulate(s, va, vb, vc, vd, curry(f)));
  }

  /**
   * Accumulates errors anonymously.
   *
   * @param s  The semigroup to accumulate errors with if one or more validations fail.
   * @param va The second validation to accumulate errors with if it failed.
   * @param vb The third validation to accumulate errors with if it failed.
   * @param vc The fourth validation to accumulate errors with if it failed.
   * @param vd The fifth validation to accumulate errors with if it failed.
   * @param ve The sixth validation to accumulate errors with if it failed.
   * @return A <code>Some</code> if one or more validations failed (accumulated with the semigroup), otherwise,
   *         <code>None</code>.
   */
  public <A, B, C, D, E$> Option<E> accumulate(final Semigroup<E> s, final Validation<E, A> va,
                                               final Validation<E, B> vb, final Validation<E, C> vc,
                                               final Validation<E, D> vd, final Validation<E, E$> ve) {
    return accumulate(s, va, vb, vc, vd, ve, (t, a, b, c, d, e1) -> unit()).f().toOption();
  }

  /**
   * Accumulates errors on the failing side of this or any given validation if one or more are encountered, or applies
   * the given function if all succeeded and returns that value on the successful side.
   *
   * @param s  The semigroup to accumulate errors with if one or more validations fail.
   * @param va The second validation to accumulate errors with if it failed.
   * @param vb The third validation to accumulate errors with if it failed.
   * @param vc The fourth validation to accumulate errors with if it failed.
   * @param vd The fifth validation to accumulate errors with if it failed.
   * @param ve The sixth validation to accumulate errors with if it failed.
   * @param vf The seventh validation to accumulate errors with if it failed.
   * @param f  The function to apply if all validations have succeeded.
   * @return A succeeding validation if all validations succeeded, or a failing validation with errors accumulated if
   *         one or more failed.
   */
  public <A, B, C, D, E$, F$, G> Validation<E, G> accumulate(final Semigroup<E> s, final Validation<E, A> va,
                                                             final Validation<E, B> vb, final Validation<E, C> vc,
                                                             final Validation<E, D> vd, final Validation<E, E$> ve,
                                                             final Validation<E, F$> vf,
                                                             final F<T, F<A, F<B, F<C, F<D, F<E$, F<F$, G>>>>>>> f) {
    return vf.accumapply(s, accumulate(s, va, vb, vc, vd, ve, f));
  }

  /**
   * Accumulates errors on the failing side of this or any given validation if one or more are encountered, or applies
   * the given function if all succeeded and returns that value on the successful side.
   *
   * @param s  The semigroup to accumulate errors with if one or more validations fail.
   * @param va The second validation to accumulate errors with if it failed.
   * @param vb The third validation to accumulate errors with if it failed.
   * @param vc The fourth validation to accumulate errors with if it failed.
   * @param vd The fifth validation to accumulate errors with if it failed.
   * @param ve The sixth validation to accumulate errors with if it failed.
   * @param vf The seventh validation to accumulate errors with if it failed.
   * @param f  The function to apply if all validations have succeeded.
   * @return A succeeding validation if all validations succeeded, or a failing validation with errors accumulated if
   *         one or more failed.
   */
  public <A, B, C, D, E$, F$, G> Validation<E, G> accumulate(final Semigroup<E> s, final Validation<E, A> va,
                                                             final Validation<E, B> vb, final Validation<E, C> vc,
                                                             final Validation<E, D> vd, final Validation<E, E$> ve,
                                                             final Validation<E, F$> vf,
                                                             final F7<T, A, B, C, D, E$, F$, G> f) {
    return vf.accumapply(s, accumulate(s, va, vb, vc, vd, ve, curry(f)));
  }

  /**
   * Accumulates errors anonymously.
   *
   * @param s  The semigroup to accumulate errors with if one or more validations fail.
   * @param va The second validation to accumulate errors with if it failed.
   * @param vb The third validation to accumulate errors with if it failed.
   * @param vc The fourth validation to accumulate errors with if it failed.
   * @param vd The fifth validation to accumulate errors with if it failed.
   * @param ve The sixth validation to accumulate errors with if it failed.
   * @param vf The seventh validation to accumulate errors with if it failed.
   * @return A <code>Some</code> if one or more validations failed (accumulated with the semigroup), otherwise,
   *         <code>None</code>.
   */
  public <A, B, C, D, E$, F$> Option<E> accumulate(final Semigroup<E> s, final Validation<E, A> va,
                                                   final Validation<E, B> vb, final Validation<E, C> vc,
                                                   final Validation<E, D> vd, final Validation<E, E$> ve,
                                                   final Validation<E, F$> vf) {
    return accumulate(s, va, vb, vc, vd, ve, vf, (t, a, b, c, d, e1, f) -> unit()).f().toOption();
  }

  /**
   * Accumulates errors on the failing side of this or any given validation if one or more are encountered, or applies
   * the given function if all succeeded and returns that value on the successful side.
   *
   * @param s  The semigroup to accumulate errors with if one or more validations fail.
   * @param va The second validation to accumulate errors with if it failed.
   * @param vb The third validation to accumulate errors with if it failed.
   * @param vc The fourth validation to accumulate errors with if it failed.
   * @param vd The fifth validation to accumulate errors with if it failed.
   * @param ve The sixth validation to accumulate errors with if it failed.
   * @param vf The seventh validation to accumulate errors with if it failed.
   * @param vg The eighth validation to accumulate errors with if it failed.
   * @param f  The function to apply if all validations have succeeded.
   * @return A succeeding validation if all validations succeeded, or a failing validation with errors accumulated if
   *         one or more failed.
   */
  public <A, B, C, D, E$, F$, G, H> Validation<E, H> accumulate(final Semigroup<E> s, final Validation<E, A> va,
                                                                final Validation<E, B> vb, final Validation<E, C> vc,
                                                                final Validation<E, D> vd, final Validation<E, E$> ve,
                                                                final Validation<E, F$> vf, final Validation<E, G> vg,
                                                                final F<T, F<A, F<B, F<C, F<D, F<E$, F<F$, F<G, H>>>>>>>> f) {
    return vg.accumapply(s, accumulate(s, va, vb, vc, vd, ve, vf, f));
  }

  /**
   * Accumulates errors on the failing side of this or any given validation if one or more are encountered, or applies
   * the given function if all succeeded and returns that value on the successful side.
   *
   * @param s  The semigroup to accumulate errors with if one or more validations fail.
   * @param va The second validation to accumulate errors with if it failed.
   * @param vb The third validation to accumulate errors with if it failed.
   * @param vc The fourth validation to accumulate errors with if it failed.
   * @param vd The fifth validation to accumulate errors with if it failed.
   * @param ve The sixth validation to accumulate errors with if it failed.
   * @param vf The seventh validation to accumulate errors with if it failed.
   * @param vg The eighth validation to accumulate errors with if it failed.
   * @param f  The function to apply if all validations have succeeded.
   * @return A succeeding validation if all validations succeeded, or a failing validation with errors accumulated if
   *         one or more failed.
   */
  public <A, B, C, D, E$, F$, G, H> Validation<E, H> accumulate(final Semigroup<E> s, final Validation<E, A> va,
                                                                final Validation<E, B> vb, final Validation<E, C> vc,
                                                                final Validation<E, D> vd, final Validation<E, E$> ve,
                                                                final Validation<E, F$> vf, final Validation<E, G> vg,
                                                                final F8<T, A, B, C, D, E$, F$, G, H> f) {
    return vg.accumapply(s, accumulate(s, va, vb, vc, vd, ve, vf, curry(f)));
  }

  /**
   * Accumulates errors anonymously.
   *
   * @param s  The semigroup to accumulate errors with if one or more validations fail.
   * @param va The second validation to accumulate errors with if it failed.
   * @param vb The third validation to accumulate errors with if it failed.
   * @param vc The fourth validation to accumulate errors with if it failed.
   * @param vd The fifth validation to accumulate errors with if it failed.
   * @param ve The sixth validation to accumulate errors with if it failed.
   * @param vf The seventh validation to accumulate errors with if it failed.
   * @param vg The eighth validation to accumulate errors with if it failed.
   * @return A <code>Some</code> if one or more validations failed (accumulated with the semigroup), otherwise,
   *         <code>None</code>.
   */
  public <A, B, C, D, E$, F$, G> Option<E> accumulate(final Semigroup<E> s, final Validation<E, A> va,
                                                      final Validation<E, B> vb, final Validation<E, C> vc,
                                                      final Validation<E, D> vd, final Validation<E, E$> ve,
                                                      final Validation<E, F$> vf, final Validation<E, G> vg) {
    return accumulate(s, va, vb, vc, vd, ve, vf, vg, (t, a, b, c, d, e1, f, g) -> unit()).f().toOption();
  }

  /**
   * Returns an iterator for this validation. This method exists to permit the use in a <code>for</code>-each loop.
   *
   * @return A iterator for this validation.
   */
  public Iterator<T> iterator() {
    return toEither().right().iterator();
  }


    public Validation<List<E>, T> accumulate() {
        if (isFail()) {
            return Validation.fail(List.<E>single(fail()));
        } else {
            return Validation.success(success());
        }
    }

    public <B> Validation<List<E>, B> accumulate(F<T, B> f) {
        if (isFail()) {
            return Validation.fail(List.<E>single(fail()));
        } else {
            return Validation.success(f.f(success()));
        }
    }


    public <B, C> Validation<List<E>, C> accumulate(Validation<E, B> v2, F2<T, B, C> f) {
        List<E> list = List.nil();
        if (isFail()) {
            list = list.cons(fail());
        }
        if (v2.isFail()) {
            list = list.cons(v2.fail());
        }
        if (!list.isEmpty()) {
            return Validation.fail(list);
        } else {
            return Validation.success(f.f(success(), v2.success()));
        }
    }



    public <B, C, D> Validation<List<E>, D> accumulate(Validation<E, B> v2, Validation<E, C> v3, F3<T, B, C, D> f) {
        List<E> list = fails(list(this, v2, v3));
        if (!list.isEmpty()) {
            return Validation.fail(list);
        } else {
            return Validation.success(f.f(success(), v2.success(), v3.success()));
        }
    }

    public <B, C, D, $E> Validation<List<E>, E> accumulate(Validation<E, B> v2, Validation<E, C> v3, Validation<E, D> v4, F4<T, B, C, D, E> f) {
        List<E> list = fails(list(this, v2, v3, v4));
        if (!list.isEmpty()) {
            return Validation.fail(list);
        } else {
            return Validation.success(f.f(success(), v2.success(), v3.success(), v4.success()));
        }
    }

    public <B, C, D, $E, $F> Validation<List<E>, $F> accumulate(Validation<E, B> v2, Validation<E, C> v3, Validation<E, D> v4, Validation<E, $E> v5, F5<T, B, C, D, $E, $F> f) {
        List<E> list = fails(list(this, v2, v3, v4, v5));
        if (!list.isEmpty()) {
            return Validation.fail(list);
        } else {
            return Validation.success(f.f(success(), v2.success(), v3.success(), v4.success(), v5.success()));
        }
    }


    public <B, C, D, $E, $F, G> Validation<List<E>, G> accumulate(Validation<E, B> v2, Validation<E, C> v3, Validation<E, D> v4, Validation<E, $E> v5, Validation<E, $F> v6, F6<T, B, C, D, $E, $F, G> f) {
        List<E> list = fails(list(this, v2, v3, v4, v5));
        if (!list.isEmpty()) {
            return Validation.fail(list);
        } else {
            return Validation.success(f.f(success(), v2.success(), v3.success(), v4.success(), v5.success(), v6.success()));
        }
    }

    public <B, C, D, $E, $F, G, H> Validation<List<E>, H> accumulate(Validation<E, B> v2, Validation<E, C> v3, Validation<E, D> v4, Validation<E, $E> v5, Validation<E, $F> v6, Validation<E, G> v7, F7<T, B, C, D, $E, $F, G, H> f) {
        List<E> list = fails(list(this, v2, v3, v4, v5));
        if (!list.isEmpty()) {
            return Validation.fail(list);
        } else {
            return Validation.success(f.f(success(), v2.success(), v3.success(), v4.success(), v5.success(), v6.success(), v7.success()));
        }
    }

    public <B, C, D, $E, $F, G, H, I> Validation<List<E>, I> accumulate(Validation<E, B> v2, Validation<E, C> v3, Validation<E, D> v4, Validation<E, $E> v5, Validation<E, $F> v6, Validation<E, G> v7, Validation<E, H> v8, F8<T, B, C, D, $E, $F, G, H, I> f) {
        List<E> list = fails(list(this, v2, v3, v4, v5));
        if (!list.isEmpty()) {
            return Validation.fail(list);
        } else {
            return Validation.success(f.f(success(), v2.success(), v3.success(), v4.success(), v5.success(), v6.success(), v7.success(), v8.success()));
        }
    }



    public static <A, E> Validation<List<E>, List<A>> sequence(List<Validation<E, A>> list) {
        F2<Validation<E, A>, Validation<List<E>, List<A>>, Validation<List<E>, List<A>>> f2 = (v, acc) -> {
            if (acc.isFail() && v.isFail()) {
                return Validation.validation(acc.toEither().left().map(l -> l.cons(v.fail())));
            } else if (acc.isSuccess() && v.isSuccess()) {
                return acc.map(l -> l.cons(v.success()));
            } else {
                return acc;
            }
        };
        return list.foldRight(f2, Validation.success(List.nil()));
    }

    public <C> List<Validation<E, C>> traverseList(F<T, List<C>> f){
        return isSuccess() ?
            f.f(success()).map(Validation::success) :
            list(fail(e.left().value()));
    }

    public <C> Stream<Validation<E, C>> traverseStream(F<T, Stream<C>> f){
        return isSuccess() ?
            f.f(success()).map(Validation::success) :
            Stream.stream(fail(e.left().value()));
    }

    public <C> Option<Validation<E, C>> traverseOption(F<T, Option<C>> f){
        return isSuccess() ?
            f.f(success()).map(Validation::success) :
            Option.some(fail(e.left().value()));
    }

    public <C> IO<Validation<E, C>> traverseIO(F<T, IO<C>> f){
        return isSuccess() ?
            IOFunctions.map(f.f(success()), Validation::success) :
            IOFunctions.unit(fail(e.left().value()));
    }

    public <C> P1<Validation<E, C>> traverseP1(F<T, P1<C>> f){
        return isSuccess() ?
                f.f(success()).map(Validation::success) :
                P.p(fail(e.left().value()));
    }


    public static <A, E> List<E> fails(List<Validation<E, ?>> list) {
        return list.filter(v -> v.isFail()).map(v -> v.fail());
    }

    public static <A, E> List<A> successes(List<Validation<?, A>> list) {
        return list.filter(v -> v.isSuccess()).map(v -> v.success());
    }

  /**
   * A failing projection of a validation.
   */
  public final class FailProjection<E, T> implements Iterable<E> {
    private final Validation<E, T> v;

    private FailProjection(final Validation<E, T> v) {
      this.v = v;
    }

    /**
     * Returns the underlying validation.
     *
     * @return The underlying validation.
     */
    public Validation<E, T> validation() {
      return v;
    }

    /**
     * Returns the failing value or fails with the given error message.
     *
     * @param err The error message to fail with.
     * @return The failing value.
     */
    public E failE(final F0<String> err) {
      return v.toEither().left().valueE(err);
    }

    /**
     * Returns the failing value or fails with the given error message.
     *
     * @param err The error message to fail with.
     * @return The failing value.
     */
    public E failE(final String err) {
      return failE(p(err));
    }

    /**
     * Returns the failing value or the given value.
     *
     * @param e The value to return if this is success.
     * @return The failing value or the given value.
     */
    public E orFail(final F0<E> e) {
      return v.toEither().left().orValue(e);
    }

    /**
     * Returns the failing value or the given value.
     *
     * @param e The value to return if this is success.
     * @return The failing value or the given value.
     */
    public E orFail(final E e) {
      return orFail(p(e));
    }

    /**
     * The failing value or the application of the given function to the success value.
     *
     * @param f The function to execute on the success value.
     * @return The failing value or the application of the given function to the success value.
     */
    public E on(final F<T, E> f) {
      return v.toEither().left().on(f);
    }

    /**
     * Executes a side-effect on the failing value if there is one.
     *
     * @param f The side-effect to execute.
     * @return The unit value.
     */
    public Unit foreach(final F<E, Unit> f) {
      return v.toEither().left().foreach(f);
    }

    /**
     * Executes a side-effect on the failing value if there is one.
     *
     * @param f The side-effect to execute.
     */
    public void foreachDoEffect(final Effect1<E> f) {
      v.toEither().left().foreachDoEffect(f);
    }

    /**
     * Maps the given function across the failing side of this validation.
     *
     * @param f The function to map.
     * @return A new validation with the function mapped.
     */
    public <A> Validation<A, T> map(final F<E, A> f) {
      return Validation.validation(v.toEither().left().map(f));
    }

    /**
     * Binds the given function across this validation's failing value if it has one.
     *
     * @param f The function to bind across this validation.
     * @return A new validation value after binding.
     */
    public <A> Validation<A, T> bind(final F<E, Validation<A, T>> f) {
      return v.isFail() ? f.f(v.fail()) : Validation.<A, T>success(v.success());
    }

    /**
     * Performs a bind across the validation, but ignores the element value in the function.
     *
     * @param v The validation value to apply in the final join.
     * @return A new validation value after the final join.
     */
    public <A> Validation<A, T> sequence(final Validation<A, T> v) {
      return bind(e1 -> v);
    }


	  /**
     * Returns <code>None</code> if this is a success or if the given predicate <code>p</code> does not hold for the
     * failing value, otherwise, returns a fail in <code>Some</code>.
     *
     * @param f The predicate function to test on this failing value.
     * @return <code>None</code> if this is a success or if the given predicate <code>p</code> does not hold for the
     *         failing value, otherwise, returns a fail in <code>Some</code>.
     */
    public <A> Option<Validation<E, A>> filter(final F<E, Boolean> f) {
      return v.toEither().left().<A>filter(f).map(Validation.<E, A>validation());
    }

    /**
     * Function application on the failing value.
     *
     * @param v The validation of the function to apply on the failing value.
     * @return The result of function application in validation.
     */
    public <A> Validation<A, T> apply(final Validation<F<E, A>, T> v) {
      return v.f().bind(f -> map(f));
    }

    /**
     * Returns <code>true</code> if this is a success or returns the result of the application of the given
     * function to the failing value.
     *
     * @param f The predicate function to test on this failing value.
     * @return <code>true</code> if this is a success or returns the result of the application of the given
     *         function to the failing value.
     */
    public boolean forall(final F<E, Boolean> f) {
      return v.toEither().left().forall(f);
    }

    /**
     * Returns <code>false</code> if this is a success or returns the result of the application of the given
     * function to the failing value.
     *
     * @param f The predicate function to test on this failing value.
     * @return <code>false</code> if this is a success or returns the result of the application of the given
     *         function to the failing value.
     */
    public boolean exists(final F<E, Boolean> f) {
      return v.toEither().left().exists(f);
    }

    /**
     * Returns a single element list if this is a failing value, otherwise an empty list.
     *
     * @return A single element list if this is a failing value, otherwise an empty list.
     */
    public List<E> toList() {
      return v.toEither().left().toList();
    }

    /**
     * Returns the failing value in <code>Some</code> if there is one, otherwise <code>None</code>.
     *
     * @return The failing value in <code>Some</code> if there is one, otherwise <code>None</code>.
     */
    public Option<E> toOption() {
      return v.toEither().left().toOption();
    }

    /**
     * Returns a single element array if this is a failing value, otherwise an empty list.
     *
     * @return A single element array if this is a failing value, otherwise an empty list.
     */
    public Array<E> toArray() {
      return v.toEither().left().toArray();
    }

    /**
     * Returns a single element stream if this is a failing value, otherwise an empty list.
     *
     * @return A single element stream if this is a failing value, otherwise an empty list.
     */
    public Stream<E> toStream() {
      return v.toEither().left().toStream();
    }

    /**
     * Returns an iterator for this projection. This method exists to permit the use in a <code>for</code>-each loop.
     *
     * @return A iterator for this projection.
     */
    public Iterator<E> iterator() {
      return v.toEither().left().iterator();
    }
  }

  /**
   * Puts this validation's failing value in a non-empty list if there is one.
   *
   * @return A validation with its failing value in a non-empty list if there is one.
   */
  @SuppressWarnings({"unchecked"})
  public Validation<NonEmptyList<E>, T> nel() {
    return isSuccess() ?
        Validation.<NonEmptyList<E>, T>success(success()) :
        Validation.<NonEmptyList<E>, T>fail(NonEmptyList.nel(fail()));
  }

  /**
   * Construct a validation using the given either value.
   *
   * @param e The either value to construct a validation with.
   * @return A validation using the given either value.
   */
  public static <E, T> Validation<E, T> validation(final Either<E, T> e) {
    return new Validation<E, T>(e);
  }

  /**
   * Returns a function that constructs a validation with an either.
   *
   * @return A function that constructs a validation with an either.
   */
  public static <E, T> F<Either<E, T>, Validation<E, T>> validation() {
    return e1 -> validation(e1);
  }

  /**
   * Returns a function that constructs an either with a validation.
   *
   * @return A function that constructs an either with a validation.
   */
  public static <E, T> F<Validation<E, T>, Either<E, T>> either() {
    return v -> v.toEither();
  }

  /**
   * Returns a succeeding validation containing the given value.
   *
   * @param t The value to use in the succeeding validation.
   * @return A succeeding validation containing the given value.
   */
  public static <E, T> Validation<E, T> success(final T t) {
    return validation(Either.<E, T>right(t));
  }

  /**
   * Returns a failing validation containing the given value.
   *
   * @param e The value to use in the failing validation.
   * @return A failing validation containing the given value.
   */
  public static <E, T> Validation<E, T> fail(final E e) {
    return validation(Either.<E, T>left(e));
  }

  /**
   * Returns a failing validation containing a non-empty list that contains the given value.
   *
   * @param e The value to use in a non-empty list for the failing validation.
   * @return A failing validation containing a non-empty list that contains the given value.
   */
  public static <E, T> Validation<NonEmptyList<E>, T> failNEL(final E e) {
    return fail(NonEmptyList.nel(e));
  }

  /**
   * Returns a validation based on a boolean condition. If the condition is <code>true</code>, the validation succeeds,
   * otherwise it fails.
   *
   * @param c The condition to base the returned validation on.
   * @param e The failing value to use if the condition is <code>false</code>.
   * @param t The succeeding value to use if the condition is <code>true</code>.
   * @return A validation based on a boolean condition.
   */
  public static <E, T> Validation<E, T> condition(final boolean c, final E e, final T t) {
    return c ? Validation.<E, T>success(t) : Validation.<E, T>fail(e);
  }

  /**
   * Parses the given string into a byte.
   *
   * @param s The string to parse.
   * @return A successfully parse byte or a failing exception.
   */
  public static Validation<NumberFormatException, Byte> parseByte(final String s) {
    try {
      return success(Byte.parseByte(s));
    } catch (NumberFormatException e) {
      return fail(e);
    }
  }

  /**
   * A function that parses a string into a byte.
   */
  public static final F<String, Validation<NumberFormatException, Byte>> parseByte = new F<String, Validation<NumberFormatException, Byte>>() {
    public Validation<NumberFormatException, Byte> f(final String s) {
      return parseByte(s);
    }
  };

  /**
   * Parses the given string into a double.
   *
   * @param s The string to parse.
   * @return A successfully parse double or a failing exception.
   */
  public static Validation<NumberFormatException, Double> parseDouble(final String s) {
    try {
      return success(Double.parseDouble(s));
    } catch (NumberFormatException e) {
      return fail(e);
    }
  }

  /**
   * A function that parses a string into a double.
   */
  public static final F<String, Validation<NumberFormatException, Double>> parseDouble = new F<String, Validation<NumberFormatException, Double>>() {
    public Validation<NumberFormatException, Double> f(final String s) {
      return parseDouble(s);
    }
  };

  /**
   * Parses the given string into a float.
   *
   * @param s The string to parse.
   * @return A successfully parse float or a failing exception.
   */
  public static Validation<NumberFormatException, Float> parseFloat(final String s) {
    try {
      return success(Float.parseFloat(s));
    } catch (NumberFormatException e) {
      return fail(e);
    }
  }

  /**
   * A function that parses a string into a float.
   */
  public static final F<String, Validation<NumberFormatException, Float>> parseFloat = new F<String, Validation<NumberFormatException, Float>>() {
    public Validation<NumberFormatException, Float> f(final String s) {
      return parseFloat(s);
    }
  };

  /**
   * Parses the given string into a integer.
   *
   * @param s The string to parse.
   * @return A successfully parse integer or a failing exception.
   */
  public static Validation<NumberFormatException, Integer> parseInt(final String s) {
    try {
      return success(Integer.parseInt(s));
    } catch (NumberFormatException e) {
      return fail(e);
    }
  }

  /**
   * A function that parses a string into an integer.
   */
  public static final F<String, Validation<NumberFormatException, Integer>> parseInt = new F<String, Validation<NumberFormatException, Integer>>() {
    public Validation<NumberFormatException, Integer> f(final String s) {
      return parseInt(s);
    }
  };

  /**
   * Parses the given string into a long.
   *
   * @param s The string to parse.
   * @return A successfully parse long or a failing exception.
   */
  public static Validation<NumberFormatException, Long> parseLong(final String s) {
    try {
      return success(Long.parseLong(s));
    } catch (NumberFormatException e) {
      return fail(e);
    }
  }

  /**
   * A function that parses a string into a long.
   */
  public static final F<String, Validation<NumberFormatException, Long>> parseLong = new F<String, Validation<NumberFormatException, Long>>() {
    public Validation<NumberFormatException, Long> f(final String s) {
      return parseLong(s);
    }
  };

  /**
   * Parses the given string into a short.
   *
   * @param s The string to parse.
   * @return A successfully parse short or a failing exception.
   */
  public static Validation<NumberFormatException, Short> parseShort(final String s) {
    try {
      return success(Short.parseShort(s));
    } catch (NumberFormatException e) {
      return fail(e);
    }
  }

  /**
   * A function that parses a string into a short. 
   */
  public static final F<String, Validation<NumberFormatException, Short>> parseShort = new F<String, Validation<NumberFormatException, Short>>() {
    public Validation<NumberFormatException, Short> f(final String s) {
      return parseShort(s);
    }
  };

    @Override
    public String toString() {
        return Show.validationShow(Show.<E>anyShow(), Show.<T>anyShow()).showS(this);
    }




}<|MERGE_RESOLUTION|>--- conflicted
+++ resolved
@@ -252,11 +252,7 @@
 
   @Override
   public boolean equals(Object other) {
-<<<<<<< HEAD
     return Equal.equals0(Validation.class, this, other, () -> Equal.validationEqual(Equal.<E>anyEqual(), Equal.<T>anyEqual()));
-=======
-    return Equal.shallowEqualsO(this, other).orSome(() -> Equal.validationEqual(Equal.<E>anyEqual(), Equal.<T>anyEqual()).eq(this, (Validation<E, T>) other));
->>>>>>> 7a34deca
   }
 
   @Override
