package fj.data;

import fj.*;
import fj.control.Trampoline;
import fj.function.Effect1;

import java.util.Iterator;

import static fj.Bottom.error;
import static fj.Function.*;
import static fj.P.p;
import static fj.Unit.unit;
import static fj.data.Either.*;
import static fj.data.List.list;

/**
 * Isomorphic to {@link Either} but has renamed functions and represents failure on the left and success on the right.
 * This type also has accumulating functions that accept a {@link Semigroup} for binding computation while keeping error
 * values
 *
 * @version %build.number%
 */
public class Validation<E, T> implements Iterable<T> {
  private final Either<E, T> e;

  protected Validation(final Either<E, T> e) {
    this.e = e;
  }

  /**
   * Returns <code>true</code> if this is a failure, <code>false</code> otherwise.
   *
   * @return <code>true</code> if this is a failure, <code>false</code> otherwise.
   */
  public final boolean isFail() {
    return e.isLeft();
  }

  /**
   * Returns <code>true</code> if this is a success, <code>false</code> otherwise.
   *
   * @return <code>true</code> if this is a success, <code>false</code> otherwise.
   */
  public final boolean isSuccess() {
    return e.isRight();
  }

  /**
   * Returns the failing value, or throws an error if there is no failing value.
   *
   * @return the failing value, or throws an error if there is no failing value.
   */
  public final E fail() {
    if (isFail())
      return e.left().value();
    else
      throw error("Validation: fail on success value");
  }

  /**
   * Returns the success value, or throws an error if there is no success value.
   *
   * @return the success value, or throws an error if there is no success value.
   */
  public final T success() {
    if (isSuccess())
      return e.right().value();
    else
      throw error("Validation: success on fail value");
  }

  /**
   * The catamorphism for validation. Folds over this validation breaking into left or right.
   *
   * @param fail    The function to call if this failed.
   * @param success The function to call if this succeeded.
   * @return The reduced value.
   */
  public final <X> X validation(final F<E, X> fail, final F<T, X> success) {
    return e.either(fail, success);
  }

  /**
   * Returns a failing projection of this validation.
   *
   * @return a failing projection of this validation.
   */
  public final FailProjection<E, T> f() {
    return new FailProjection<>(this);
  }

  /**
   * Returns an either projection of this validation.
   *
   * @return An either projection of this validation.
   */
  public final Either<E, T> toEither() {
    return e;
  }

  /**
   * Returns the success value or fails with the given error message.
   *
   * @param err The error message to fail with.
   * @return The success value.
   */
  public final T successE(final F0<String> err) {
    return e.right().valueE(err);
  }

  /**
   * Returns the success value or fails with the given error message.
   *
   * @param err The error message to fail with.
   * @return The success value.
   */
  public final T successE(final String err) {
    return e.right().valueE(p(err));
  }

  /**
   * Returns the success value or the given value.
   *
   * @param t The value to return if this is failure.
   * @return The success value or the given value.
   */
  public final T orSuccess(final F0<T> t) {
    return e.right().orValue(t);
  }

  /**
   * Returns the success value or the given value.
   *
   * @param t The value to return if this is failure.
   * @return The success value or the given value.
   */
  public final T orSuccess(final T t) {
    return e.right().orValue(p(t));
  }

  /**
   * The success value or the application of the given function to the failing value.
   *
   * @param f The function to execute on the failing value.
   * @return The success value or the application of the given function to the failing value.
   */
  public final T on(final F<E, T> f) {
    return e.right().on(f);
  }

  /**
   * Executes a side-effect on the success value if there is one.
   *
   * @param f The side-effect to execute.
   * @return The unit value.
   */
  public final Unit foreach(final F<T, Unit> f) {
    return e.right().foreach(f);
  }

  /**
   * Executes a side-effect on the success value if there is one.
   *
   * @param f The side-effect to execute.
   */
  public final void foreachDoEffect(final Effect1<T> f) {
    e.right().foreachDoEffect(f);
  }

  /**
   * Maps the given function across the success side of this validation.
   *
   * @param f The function to map.
   * @return A new validation with the function mapped.
   */
  @SuppressWarnings("unchecked")
  public final <A> Validation<E, A> map(final F<T, A> f) {
    return isFail() ?
        Validation.fail(fail()) :
        Validation.success(f.f(success()));
  }

  /**
   * Binds the given function across this validation's success value if it has one.
   *
   * @param f The function to bind across this validation.
   * @return A new validation value after binding.
   */
  @SuppressWarnings("unchecked")
  public final <A> Validation<E, A> bind(final F<T, Validation<E, A>> f) {
    return isSuccess() ? f.f(success()) : Validation.fail(fail());
  }

  /**
   * Anonymous bind through this validation.
   *
   * @param v The value to bind with.
   * @return A validation after binding.
   */
  public final <A> Validation<E, A> sequence(final Validation<E, A> v) {
    return bind(Function.constant(v));
  }

  /**
   * If list contains a failure, returns a failure of the reduction of
   * all the failures using the semigroup, otherwise returns the successful list.
   */
  public static <E, A> Validation<E, List<A>> sequence(final Semigroup<E> s, final List<Validation<E, A>> list) {
    if (list.exists(Validation::isFail)) {
      return Validation.fail(list.filter(Validation::isFail).map(v -> v.fail()).foldLeft1((F2<E, E, E>) s::sum));
    } else {
      return success(list.foldLeft((List<A> acc, Validation<E, A> v) -> acc.cons(v.success()), List.nil()).reverse());
    }
  }

  /**
   * Returns <code>None</code> if this is a failure or if the given predicate <code>p</code> does not hold for the
   * success value, otherwise, returns a success in <code>Some</code>.
   *
   * @param f The predicate function to test on this success value.
   * @return <code>None</code> if this is a failure or if the given predicate <code>p</code> does not hold for the
   *         success value, otherwise, returns a success in <code>Some</code>.
   */
  public final <A> Option<Validation<A, T>> filter(final F<T, Boolean> f) {
    return e.right().<A>filter(f).map(Validation.validation());
  }

  /**
   * Function application on the success value.
   *
   * @param v The validation of the function to apply on the success value.
   * @return The result of function application in validation.
   */
  public final <A> Validation<E, A> apply(final Validation<E, F<T, A>> v) {
    return v.bind(this::map);
  }

  /**
   * Returns <code>true</code> if this is a failure or returns the result of the application of the given
   * function to the success value.
   *
   * @param f The predicate function to test on this success value.
   * @return <code>true</code> if this is a failure or returns the result of the application of the given
   *         function to the success value.
   */
  public final boolean forall(final F<T, Boolean> f) {
    return e.right().forall(f);
  }

  /**
   * Returns <code>false</code> if this is a failure or returns the result of the application of the given
   * function to the success value.
   *
   * @param f The predicate function to test on this success value.
   * @return <code>false</code> if this is a failure or returns the result of the application of the given
   *         function to the success value.
   */
  public final boolean exists(final F<T, Boolean> f) {
    return e.right().exists(f);
  }

  @Override
  public final boolean equals(Object other) {
    return Equal.equals0(Validation.class, this, other, () -> Equal.validationEqual(Equal.anyEqual(), Equal.anyEqual()));
  }

  @Override
  public final int hashCode() {
    return Hash.validationHash(Hash.<E>anyHash(), Hash.<T>anyHash()).hash(this);
  }

  /**
   * Returns a single element list if this is a success value, otherwise an empty list.
   *
   * @return A single element list if this is a success value, otherwise an empty list.
   */
  public final List<T> toList() {
    return e.right().toList();
  }

  /**
   * Returns the success value in <code>Some</code> if there is one, otherwise <code>None</code>.
   *
   * @return The success value in <code>Some</code> if there is one, otherwise <code>None</code>.
   */
  public final Option<T> toOption() {
    return e.right().toOption();
  }

  /**
   * Returns a single element array if this is a success value, otherwise an empty list.
   *
   * @return A single element array if this is a success value, otherwise an empty list.
   */
  public final Array<T> toArray() {
    return e.right().toArray();
  }

  /**
   * Returns a single element stream if this is a success value, otherwise an empty list.
   *
   * @return A single element stream if this is a success value, otherwise an empty list.
   */
  public final Stream<T> toStream() {
    return e.right().toStream();
  }

  /**
   * Function application on the successful side of this validation, or accumulating the errors on the failing side
   * using the given semigroup should one or more be encountered.
   *
   * @param s The semigroup to accumulate errors with if
   * @param v The validating function to apply.
   * @return A failing validation if this or the given validation failed (with errors accumulated if both) or a
   *         succeeding validation if both succeeded.
   */
  @SuppressWarnings("unchecked")
  public final <A> Validation<E, A> accumapply(final Semigroup<E> s, final Validation<E, F<T, A>> v) {
    return isFail() ?
        Validation.fail(v.isFail() ?
            s.sum(v.fail(), fail()) :
            fail()) :
        v.isFail() ?
            Validation.fail(v.fail()) :
            Validation.success(v.success().f(success()));
  }

  /**
   * Accumulates errors on the failing side of this or any given validation if one or more are encountered, or applies
   * the given function if all succeeded and returns that value on the successful side.
   *
   * @param s  The semigroup to accumulate errors with if one or more validations fail.
   * @param va The second validation to accumulate errors with if it failed.
   * @param f  The function to apply if all validations have succeeded.
   * @return A succeeding validation if all validations succeeded, or a failing validation with errors accumulated if
   *         one or more failed.
   */
  public final <A, B> Validation<E, B> accumulate(final Semigroup<E> s, final Validation<E, A> va, final F<T, F<A, B>> f) {
    return va.accumapply(s, map(f));
  }

  /**
   * Accumulates errors on the failing side of this or any given validation if one or more are encountered, or applies
   * the given function if all succeeded and returns that value on the successful side.
   *
   * @param s  The semigroup to accumulate errors with if one or more validations fail.
   * @param va The second validation to accumulate errors with if it failed.
   * @param f  The function to apply if all validations have succeeded.
   * @return A succeeding validation if all validations succeeded, or a failing validation with errors accumulated if
   *         one or more failed.
   */
  public final <A, B> Validation<E, B> accumulate(final Semigroup<E> s, final Validation<E, A> va, final F2<T, A, B> f) {
    return va.accumapply(s, map(curry(f)));
  }

  /**
   * Accumulates errors anonymously.
   *
   * @param s  The semigroup to accumulate errors with if one or more validations fail.
   * @param va The second validation to accumulate errors with if it failed.
   * @return A <code>Some</code> if one or more validations failed (accumulated with the semigroup), otherwise,
   *         <code>None</code>.
   */
  public final <A> Option<E> accumulate(final Semigroup<E> s, final Validation<E, A> va) {
    return accumulate(s, va, (t, a) -> unit()).f().toOption();
  }

  /**
   * Accumulates errors on the failing side of this or any given validation if one or more are encountered, or applies
   * the given function if all succeeded and returns that value on the successful side.
   *
   * @param s  The semigroup to accumulate errors with if one or more validations fail.
   * @param va The second validation to accumulate errors with if it failed.
   * @param vb The third validation to accumulate errors with if it failed.
   * @param f  The function to apply if all validations have succeeded.
   * @return A succeeding validation if all validations succeeded, or a failing validation with errors accumulated if
   *         one or more failed.
   */
  public final <A, B, C> Validation<E, C> accumulate(final Semigroup<E> s, final Validation<E, A> va,
                                                     final Validation<E, B> vb, final F<T, F<A, F<B, C>>> f) {
    return vb.accumapply(s, accumulate(s, va, f));
  }

  /**
   * Accumulates errors on the failing side of this or any given validation if one or more are encountered, or applies
   * the given function if all succeeded and returns that value on the successful side.
   *
   * @param s  The semigroup to accumulate errors with if one or more validations fail.
   * @param va The second validation to accumulate errors with if it failed.
   * @param vb The third validation to accumulate errors with if it failed.
   * @param f  The function to apply if all validations have succeeded.
   * @return A succeeding validation if all validations succeeded, or a failing validation with errors accumulated if
   *         one or more failed.
   */
  public final <A, B, C> Validation<E, C> accumulate(final Semigroup<E> s, final Validation<E, A> va,
                                                     final Validation<E, B> vb, final F3<T, A, B, C> f) {
    return vb.accumapply(s, accumulate(s, va, curry(f)));
  }

  /**
   * Accumulates errors anonymously.
   *
   * @param s  The semigroup to accumulate errors with if one or more validations fail.
   * @param va The second validation to accumulate errors with if it failed.
   * @param vb The third validation to accumulate errors with if it failed.
   * @return A <code>Some</code> if one or more validations failed (accumulated with the semigroup), otherwise,
   *         <code>None</code>.
   */
  public final <A, B> Option<E> accumulate(final Semigroup<E> s, final Validation<E, A> va, final Validation<E, B> vb) {
    return accumulate(s, va, vb, (t, a, b) -> unit()).f().toOption();
  }

  /**
   * Accumulates errors on the failing side of this or any given validation if one or more are encountered, or applies
   * the given function if all succeeded and returns that value on the successful side.
   *
   * @param s  The semigroup to accumulate errors with if one or more validations fail.
   * @param va The second validation to accumulate errors with if it failed.
   * @param vb The third validation to accumulate errors with if it failed.
   * @param vc The fourth validation to accumulate errors with if it failed.
   * @param f  The function to apply if all validations have succeeded.
   * @return A succeeding validation if all validations succeeded, or a failing validation with errors accumulated if
   *         one or more failed.
   */
  public final <A, B, C, D> Validation<E, D> accumulate(final Semigroup<E> s, final Validation<E, A> va,
                                                        final Validation<E, B> vb, final Validation<E, C> vc,
                                                        final F<T, F<A, F<B, F<C, D>>>> f) {
    return vc.accumapply(s, accumulate(s, va, vb, f));
  }

  /**
   * Accumulates errors on the failing side of this or any given validation if one or more are encountered, or applies
   * the given function if all succeeded and returns that value on the successful side.
   *
   * @param s  The semigroup to accumulate errors with if one or more validations fail.
   * @param va The second validation to accumulate errors with if it failed.
   * @param vb The third validation to accumulate errors with if it failed.
   * @param vc The fourth validation to accumulate errors with if it failed.
   * @param f  The function to apply if all validations have succeeded.
   * @return A succeeding validation if all validations succeeded, or a failing validation with errors accumulated if
   *         one or more failed.
   */
  public final <A, B, C, D> Validation<E, D> accumulate(final Semigroup<E> s, final Validation<E, A> va,
                                                        final Validation<E, B> vb, final Validation<E, C> vc,
                                                        final F4<T, A, B, C, D> f) {
    return vc.accumapply(s, accumulate(s, va, vb, curry(f)));
  }

  /**
   * Accumulates errors anonymously.
   *
   * @param s  The semigroup to accumulate errors with if one or more validations fail.
   * @param va The second validation to accumulate errors with if it failed.
   * @param vb The third validation to accumulate errors with if it failed.
   * @param vc The fourth validation to accumulate errors with if it failed.
   * @return A <code>Some</code> if one or more validations failed (accumulated with the semigroup), otherwise,
   *         <code>None</code>.
   */
  public final <A, B, C> Option<E> accumulate(final Semigroup<E> s, final Validation<E, A> va, final Validation<E, B> vb,
                                              final Validation<E, C> vc) {
    return accumulate(s, va, vb, vc, (t, a, b, c) -> unit()).f().toOption();
  }

  /**
   * Accumulates errors on the failing side of this or any given validation if one or more are encountered, or applies
   * the given function if all succeeded and returns that value on the successful side.
   *
   * @param s  The semigroup to accumulate errors with if one or more validations fail.
   * @param va The second validation to accumulate errors with if it failed.
   * @param vb The third validation to accumulate errors with if it failed.
   * @param vc The fourth validation to accumulate errors with if it failed.
   * @param vd The fifth validation to accumulate errors with if it failed.
   * @param f  The function to apply if all validations have succeeded.
   * @return A succeeding validation if all validations succeeded, or a failing validation with errors accumulated if
   *         one or more failed.
   */
  public final <A, B, C, D, E$> Validation<E, E$> accumulate(final Semigroup<E> s, final Validation<E, A> va,
                                                             final Validation<E, B> vb, final Validation<E, C> vc,
                                                             final Validation<E, D> vd,
                                                             final F<T, F<A, F<B, F<C, F<D, E$>>>>> f) {
    return vd.accumapply(s, accumulate(s, va, vb, vc, f));
  }

  /**
   * Accumulates errors on the failing side of this or any given validation if one or more are encountered, or applies
   * the given function if all succeeded and returns that value on the successful side.
   *
   * @param s  The semigroup to accumulate errors with if one or more validations fail.
   * @param va The second validation to accumulate errors with if it failed.
   * @param vb The third validation to accumulate errors with if it failed.
   * @param vc The fourth validation to accumulate errors with if it failed.
   * @param vd The fifth validation to accumulate errors with if it failed.
   * @param f  The function to apply if all validations have succeeded.
   * @return A succeeding validation if all validations succeeded, or a failing validation with errors accumulated if
   *         one or more failed.
   */
  public final <A, B, C, D, E$> Validation<E, E$> accumulate(final Semigroup<E> s, final Validation<E, A> va,
                                                             final Validation<E, B> vb, final Validation<E, C> vc,
                                                             final Validation<E, D> vd, final F5<T, A, B, C, D, E$> f) {
    return vd.accumapply(s, accumulate(s, va, vb, vc, curry(f)));
  }

  /**
   * Accumulates errors anonymously.
   *
   * @param s  The semigroup to accumulate errors with if one or more validations fail.
   * @param va The second validation to accumulate errors with if it failed.
   * @param vb The third validation to accumulate errors with if it failed.
   * @param vc The fourth validation to accumulate errors with if it failed.
   * @param vd The fifth validation to accumulate errors with if it failed.
   * @return A <code>Some</code> if one or more validations failed (accumulated with the semigroup), otherwise,
   *         <code>None</code>.
   */
  public final <A, B, C, D> Option<E> accumulate(final Semigroup<E> s, final Validation<E, A> va, final Validation<E, B> vb,
                                                 final Validation<E, C> vc, final Validation<E, D> vd) {
    return accumulate(s, va, vb, vc, vd, (t, a, b, c, d) -> unit()).f().toOption();
  }

  /**
   * Accumulates errors on the failing side of this or any given validation if one or more are encountered, or applies
   * the given function if all succeeded and returns that value on the successful side.
   *
   * @param s  The semigroup to accumulate errors with if one or more validations fail.
   * @param va The second validation to accumulate errors with if it failed.
   * @param vb The third validation to accumulate errors with if it failed.
   * @param vc The fourth validation to accumulate errors with if it failed.
   * @param vd The fifth validation to accumulate errors with if it failed.
   * @param ve The sixth validation to accumulate errors with if it failed.
   * @param f  The function to apply if all validations have succeeded.
   * @return A succeeding validation if all validations succeeded, or a failing validation with errors accumulated if
   *         one or more failed.
   */
  public final <A, B, C, D, E$, F$> Validation<E, F$> accumulate(final Semigroup<E> s, final Validation<E, A> va,
                                                                 final Validation<E, B> vb, final Validation<E, C> vc,
                                                                 final Validation<E, D> vd, final Validation<E, E$> ve,
                                                                 final F<T, F<A, F<B, F<C, F<D, F<E$, F$>>>>>> f) {
    return ve.accumapply(s, accumulate(s, va, vb, vc, vd, f));
  }

  /**
   * Accumulates errors on the failing side of this or any given validation if one or more are encountered, or applies
   * the given function if all succeeded and returns that value on the successful side.
   *
   * @param s  The semigroup to accumulate errors with if one or more validations fail.
   * @param va The second validation to accumulate errors with if it failed.
   * @param vb The third validation to accumulate errors with if it failed.
   * @param vc The fourth validation to accumulate errors with if it failed.
   * @param vd The fifth validation to accumulate errors with if it failed.
   * @param ve The sixth validation to accumulate errors with if it failed.
   * @param f  The function to apply if all validations have succeeded.
   * @return A succeeding validation if all validations succeeded, or a failing validation with errors accumulated if
   *         one or more failed.
   */
  public final <A, B, C, D, E$, F$> Validation<E, F$> accumulate(final Semigroup<E> s, final Validation<E, A> va,
                                                                 final Validation<E, B> vb, final Validation<E, C> vc,
                                                                 final Validation<E, D> vd, final Validation<E, E$> ve,
                                                                 final F6<T, A, B, C, D, E$, F$> f) {
    return ve.accumapply(s, accumulate(s, va, vb, vc, vd, curry(f)));
  }

  /**
   * Accumulates errors anonymously.
   *
   * @param s  The semigroup to accumulate errors with if one or more validations fail.
   * @param va The second validation to accumulate errors with if it failed.
   * @param vb The third validation to accumulate errors with if it failed.
   * @param vc The fourth validation to accumulate errors with if it failed.
   * @param vd The fifth validation to accumulate errors with if it failed.
   * @param ve The sixth validation to accumulate errors with if it failed.
   * @return A <code>Some</code> if one or more validations failed (accumulated with the semigroup), otherwise,
   *         <code>None</code>.
   */
  public final <A, B, C, D, E$> Option<E> accumulate(final Semigroup<E> s, final Validation<E, A> va,
                                                     final Validation<E, B> vb, final Validation<E, C> vc,
                                                     final Validation<E, D> vd, final Validation<E, E$> ve) {
    return accumulate(s, va, vb, vc, vd, ve, (t, a, b, c, d, e1) -> unit()).f().toOption();
  }

  /**
   * Accumulates errors on the failing side of this or any given validation if one or more are encountered, or applies
   * the given function if all succeeded and returns that value on the successful side.
   *
   * @param s  The semigroup to accumulate errors with if one or more validations fail.
   * @param va The second validation to accumulate errors with if it failed.
   * @param vb The third validation to accumulate errors with if it failed.
   * @param vc The fourth validation to accumulate errors with if it failed.
   * @param vd The fifth validation to accumulate errors with if it failed.
   * @param ve The sixth validation to accumulate errors with if it failed.
   * @param vf The seventh validation to accumulate errors with if it failed.
   * @param f  The function to apply if all validations have succeeded.
   * @return A succeeding validation if all validations succeeded, or a failing validation with errors accumulated if
   *         one or more failed.
   */
  public final <A, B, C, D, E$, F$, G> Validation<E, G> accumulate(final Semigroup<E> s, final Validation<E, A> va,
                                                                   final Validation<E, B> vb, final Validation<E, C> vc,
                                                                   final Validation<E, D> vd, final Validation<E, E$> ve,
                                                                   final Validation<E, F$> vf,
                                                                   final F<T, F<A, F<B, F<C, F<D, F<E$, F<F$, G>>>>>>> f) {
    return vf.accumapply(s, accumulate(s, va, vb, vc, vd, ve, f));
  }

  /**
   * Accumulates errors on the failing side of this or any given validation if one or more are encountered, or applies
   * the given function if all succeeded and returns that value on the successful side.
   *
   * @param s  The semigroup to accumulate errors with if one or more validations fail.
   * @param va The second validation to accumulate errors with if it failed.
   * @param vb The third validation to accumulate errors with if it failed.
   * @param vc The fourth validation to accumulate errors with if it failed.
   * @param vd The fifth validation to accumulate errors with if it failed.
   * @param ve The sixth validation to accumulate errors with if it failed.
   * @param vf The seventh validation to accumulate errors with if it failed.
   * @param f  The function to apply if all validations have succeeded.
   * @return A succeeding validation if all validations succeeded, or a failing validation with errors accumulated if
   *         one or more failed.
   */
  public final <A, B, C, D, E$, F$, G> Validation<E, G> accumulate(final Semigroup<E> s, final Validation<E, A> va,
                                                                   final Validation<E, B> vb, final Validation<E, C> vc,
                                                                   final Validation<E, D> vd, final Validation<E, E$> ve,
                                                                   final Validation<E, F$> vf,
                                                                   final F7<T, A, B, C, D, E$, F$, G> f) {
    return vf.accumapply(s, accumulate(s, va, vb, vc, vd, ve, curry(f)));
  }

  /**
   * Accumulates errors anonymously.
   *
   * @param s  The semigroup to accumulate errors with if one or more validations fail.
   * @param va The second validation to accumulate errors with if it failed.
   * @param vb The third validation to accumulate errors with if it failed.
   * @param vc The fourth validation to accumulate errors with if it failed.
   * @param vd The fifth validation to accumulate errors with if it failed.
   * @param ve The sixth validation to accumulate errors with if it failed.
   * @param vf The seventh validation to accumulate errors with if it failed.
   * @return A <code>Some</code> if one or more validations failed (accumulated with the semigroup), otherwise,
   *         <code>None</code>.
   */
  public final <A, B, C, D, E$, F$> Option<E> accumulate(final Semigroup<E> s, final Validation<E, A> va,
                                                         final Validation<E, B> vb, final Validation<E, C> vc,
                                                         final Validation<E, D> vd, final Validation<E, E$> ve,
                                                         final Validation<E, F$> vf) {
    return accumulate(s, va, vb, vc, vd, ve, vf, (t, a, b, c, d, e1, f) -> unit()).f().toOption();
  }

  /**
   * Accumulates errors on the failing side of this or any given validation if one or more are encountered, or applies
   * the given function if all succeeded and returns that value on the successful side.
   *
   * @param s  The semigroup to accumulate errors with if one or more validations fail.
   * @param va The second validation to accumulate errors with if it failed.
   * @param vb The third validation to accumulate errors with if it failed.
   * @param vc The fourth validation to accumulate errors with if it failed.
   * @param vd The fifth validation to accumulate errors with if it failed.
   * @param ve The sixth validation to accumulate errors with if it failed.
   * @param vf The seventh validation to accumulate errors with if it failed.
   * @param vg The eighth validation to accumulate errors with if it failed.
   * @param f  The function to apply if all validations have succeeded.
   * @return A succeeding validation if all validations succeeded, or a failing validation with errors accumulated if
   *         one or more failed.
   */
  public final <A, B, C, D, E$, F$, G, H> Validation<E, H> accumulate(final Semigroup<E> s, final Validation<E, A> va,
                                                                      final Validation<E, B> vb, final Validation<E, C> vc,
                                                                      final Validation<E, D> vd, final Validation<E, E$> ve,
                                                                      final Validation<E, F$> vf, final Validation<E, G> vg,
                                                                      final F<T, F<A, F<B, F<C, F<D, F<E$, F<F$, F<G, H>>>>>>>> f) {
    return vg.accumapply(s, accumulate(s, va, vb, vc, vd, ve, vf, f));
  }

  /**
   * Accumulates errors on the failing side of this or any given validation if one or more are encountered, or applies
   * the given function if all succeeded and returns that value on the successful side.
   *
   * @param s  The semigroup to accumulate errors with if one or more validations fail.
   * @param va The second validation to accumulate errors with if it failed.
   * @param vb The third validation to accumulate errors with if it failed.
   * @param vc The fourth validation to accumulate errors with if it failed.
   * @param vd The fifth validation to accumulate errors with if it failed.
   * @param ve The sixth validation to accumulate errors with if it failed.
   * @param vf The seventh validation to accumulate errors with if it failed.
   * @param vg The eighth validation to accumulate errors with if it failed.
   * @param f  The function to apply if all validations have succeeded.
   * @return A succeeding validation if all validations succeeded, or a failing validation with errors accumulated if
   *         one or more failed.
   */
  public final <A, B, C, D, E$, F$, G, H> Validation<E, H> accumulate(final Semigroup<E> s, final Validation<E, A> va,
                                                                      final Validation<E, B> vb, final Validation<E, C> vc,
                                                                      final Validation<E, D> vd, final Validation<E, E$> ve,
                                                                      final Validation<E, F$> vf, final Validation<E, G> vg,
                                                                      final F8<T, A, B, C, D, E$, F$, G, H> f) {
    return vg.accumapply(s, accumulate(s, va, vb, vc, vd, ve, vf, curry(f)));
  }

  /**
   * Accumulates errors anonymously.
   *
   * @param s  The semigroup to accumulate errors with if one or more validations fail.
   * @param va The second validation to accumulate errors with if it failed.
   * @param vb The third validation to accumulate errors with if it failed.
   * @param vc The fourth validation to accumulate errors with if it failed.
   * @param vd The fifth validation to accumulate errors with if it failed.
   * @param ve The sixth validation to accumulate errors with if it failed.
   * @param vf The seventh validation to accumulate errors with if it failed.
   * @param vg The eighth validation to accumulate errors with if it failed.
   * @return A <code>Some</code> if one or more validations failed (accumulated with the semigroup), otherwise,
   *         <code>None</code>.
   */
  public final <A, B, C, D, E$, F$, G> Option<E> accumulate(final Semigroup<E> s, final Validation<E, A> va,
                                                            final Validation<E, B> vb, final Validation<E, C> vc,
                                                            final Validation<E, D> vd, final Validation<E, E$> ve,
                                                            final Validation<E, F$> vf, final Validation<E, G> vg) {
    return accumulate(s, va, vb, vc, vd, ve, vf, vg, (t, a, b, c, d, e1, f, g) -> unit()).f().toOption();
  }

  /**
   * Returns an iterator for this validation. This method exists to permit the use in a <code>for</code>-each loop.
   *
   * @return A iterator for this validation.
   */
  public final Iterator<T> iterator() {
    return toEither().right().iterator();
  }


    public final Validation<List<E>, T> accumulate() {
        if (isFail()) {
            return fail(List.single(fail()));
        } else {
            return success(success());
        }
    }

    public final <B> Validation<List<E>, B> accumulate(F<T, B> f) {
        if (isFail()) {
            return fail(List.single(fail()));
        } else {
            return success(f.f(success()));
        }
    }


  public final <B, C> Validation<List<E>, C> accumulate(Validation<E, B> v2, F2<T, B, C> f) {
    List<E> list = fails(list(this, v2));
    if (!list.isEmpty()) {
      return fail(list);
    } else {
      return success(f.f(success(), v2.success()));
    }
  }



    public final <B, C, D> Validation<List<E>, D> accumulate(Validation<E, B> v2, Validation<E, C> v3, F3<T, B, C, D> f) {
        List<E> list = fails(list(this, v2, v3));
        if (!list.isEmpty()) {
            return fail(list);
        } else {
            return success(f.f(success(), v2.success(), v3.success()));
        }
    }

    public final <B, C, D, $E> Validation<List<E>, $E> accumulate(Validation<E, B> v2, Validation<E, C> v3, Validation<E, D> v4, F4<T, B, C, D, $E> f) {
        List<E> list = fails(list(this, v2, v3, v4));
        if (!list.isEmpty()) {
            return fail(list);
        } else {
            return success(f.f(success(), v2.success(), v3.success(), v4.success()));
        }
    }

    public final <B, C, D, $E, $F> Validation<List<E>, $F> accumulate(Validation<E, B> v2, Validation<E, C> v3, Validation<E, D> v4, Validation<E, $E> v5, F5<T, B, C, D, $E, $F> f) {
        List<E> list = fails(list(this, v2, v3, v4, v5));
        if (!list.isEmpty()) {
            return fail(list);
        } else {
            return success(f.f(success(), v2.success(), v3.success(), v4.success(), v5.success()));
        }
    }


    public final <B, C, D, $E, $F, G> Validation<List<E>, G> accumulate(Validation<E, B> v2, Validation<E, C> v3, Validation<E, D> v4, Validation<E, $E> v5, Validation<E, $F> v6, F6<T, B, C, D, $E, $F, G> f) {
        List<E> list = fails(list(this, v2, v3, v4, v5, v6));
        if (!list.isEmpty()) {
            return fail(list);
        } else {
            return success(f.f(success(), v2.success(), v3.success(), v4.success(), v5.success(), v6.success()));
        }
    }

    public final <B, C, D, $E, $F, G, H> Validation<List<E>, H> accumulate(Validation<E, B> v2, Validation<E, C> v3, Validation<E, D> v4, Validation<E, $E> v5, Validation<E, $F> v6, Validation<E, G> v7, F7<T, B, C, D, $E, $F, G, H> f) {
        List<E> list = fails(list(this, v2, v3, v4, v5, v6, v7));
        if (!list.isEmpty()) {
            return fail(list);
        } else {
            return success(f.f(success(), v2.success(), v3.success(), v4.success(), v5.success(), v6.success(), v7.success()));
        }
    }

    public final <B, C, D, $E, $F, G, H, I> Validation<List<E>, I> accumulate(Validation<E, B> v2, Validation<E, C> v3, Validation<E, D> v4, Validation<E, $E> v5, Validation<E, $F> v6, Validation<E, G> v7, Validation<E, H> v8, F8<T, B, C, D, $E, $F, G, H, I> f) {
        List<E> list = fails(list(this, v2, v3, v4, v5, v6, v7, v8));
        if (!list.isEmpty()) {
            return fail(list);
        } else {
            return success(f.f(success(), v2.success(), v3.success(), v4.success(), v5.success(), v6.success(), v7.success(), v8.success()));
        }
    }

  /**
   * If the list contains a failure, returns a Validation of the list of
   * fails in the list, otherwise returns a successful Validation with
   * the list of successful values.  Does not accumulate the failures into a
   * single failure using a semigroup.
   */
    public static <A, E> Validation<List<E>, List<A>> sequenceNonCumulative(List<Validation<E, A>> list) {
      if (list.exists(Validation::isFail)) {
        F2<List<E>, Validation<E, A>, List<E>> f = (acc, v) -> acc.cons(v.fail());
        return fail(list.filter(Validation::isFail).foldLeft(f, List.nil()).reverse());
      } else {
        F2<List<A>, Validation<E, A>, List<A>> f = (acc, v) -> acc.cons(v.success());
        return success(list.filter(Validation::isSuccess).foldLeft(f, List.nil()).reverse());
      }
    }

  /**
   * Sequence the given validation and collect the output on the left side of an either.
   *
   * @param validation the given validation
   * @param <E>        the type of the failure value
   * @param <R>        the type of the right value
   * @param <C>        the type of the left value
   * @return the either
   */
  public static final <E, R, C> Either<Validation<E, C>, R> sequenceEitherLeft(final Validation<E, Either<C, R>> validation) {
    return validation.traverseEitherLeft(identity());
  }

  /**
   * Sequence the given validation and collect the output on the right side of an either.
   *
   * @param validation the given validation
   * @param <E>        the type of the failure value
   * @param <C>        the type of the right value
   * @param <L>        the type of the left value
   * @return the either
   */
  public static final <E, L, C> Either<L, Validation<E, C>> sequenceEitherRight(final Validation<E, Either<L, C>> validation) {
    return validation.traverseEitherRight(identity());
  }

  /**
   * Sequence the given validation and collect the output as a function.
   *
   * @param validation the given validation
   * @param <E>        the type of the failure value
   * @param <C>        the type of input value
   * @param <B>        the type of output value
   * @return the function
   */
  public static final <E, C, B> F<C, Validation<E, B>> sequenceF(final Validation<E, F<C, B>> validation) {
    return validation.traverseF(identity());
  }

  /**
   * Sequence the given validation and collect the output as an IO.
   *
   * @param validation the given validation
   * @param <E>        the type of the failure value
   * @param <C>        the type of the IO value
   * @return the IO
   */
  public static final <E, C> IO<Validation<E, C>> sequenceIO(final Validation<E, IO<C>> validation) {
    return validation.traverseIO(identity());
  }

  /**
   * Sequence the given validation and collect the output as a list.
   *
   * @param validation the given validation
   * @param <E>        the type of the failure value
   * @param <C>        the type of the list value
   * @return the list
   */
  public static final <E, C> List<Validation<E, C>> sequenceList(final Validation<E, List<C>> validation) {
    return validation.traverseList(identity());
  }

  /**
   * Sequence the given validation and collect the output as an option.
   *
   * @param validation the given validation
   * @param <E>        the type of the failure value
   * @param <C>        the type of the option value
   * @return the option
   */
  public static final <E, C> Option<Validation<E, C>> sequenceOption(final Validation<E, Option<C>> validation) {
    return validation.traverseOption(identity());
  }

  /**
   * Sequence the given validation and collect the output as a P1.
   *
   * @param validation the given validation
   * @param <E>        the type of the failure value
   * @param <C>        the type of the P1 value
   * @return the P1
   */
  public static final <E, C> P1<Validation<E, C>> sequenceP1(final Validation<E, P1<C>> validation) {
    return validation.traverseP1(identity());
  }

<<<<<<< HEAD
    public static <A, E> List<A> successes(List<Validation<E, A>> list) {
        return list.filter(Validation::isSuccess).map(v -> v.success());
    }
=======
  /**
   * Sequence the given validation and collect the output as a seq.
   *
   * @param validation the given validation
   * @param <E>        the type of the failure value
   * @param <C>        the type of the seq value
   * @return the seq
   */
  public static final <E, C> Seq<Validation<E, C>> sequenceSeq(final Validation<E, Seq<C>> validation) {
    return validation.traverseSeq(identity());
  }

  /**
   * Sequence the given validation and collect the output as a set.
   *
   * @param ordE       the given failure value ord
   * @param ordC       the given success value ord
   * @param validation the given validation
   * @param <E>        the type of the failure value
   * @param <C>        the type of the set value
   * @return the set
   */
  public static final <E, C> Set<Validation<E, C>> sequenceSet(final Ord<E> ordE, final Ord<C> ordC, final Validation<E, Set<C>> validation) {
    return validation.traverseSet(ordE, ordC, identity());
  }

  /**
   * Sequence the given validation and collect the output as a stream.
   *
   * @param validation the given validation
   * @param <E>        the type of the failure value
   * @param <C>        the type of the stream value
   * @return the stream
   */
  public static final <E, C> Stream<Validation<E, C>> sequenceStream(final Validation<E, Stream<C>> validation) {
    return validation.traverseStream(identity());
  }

  /**
   * Sequence the given validation and collect the output as a trampoline.
   *
   * @param validation the given validation
   * @param <E>        the type of the failure value
   * @param <C>        the type of the trampoline value
   * @return the trampoline
   */
  public static final <E, C> Trampoline<Validation<E, C>> sequenceTrampoline(final Validation<E, Trampoline<C>> validation) {
    return validation.traverseTrampoline(identity());
  }

  /**
   * Sequence the given validation and collect the output as a validation.
   *
   * @param validation the given validation
   * @param <E>        the type of the failure value
   * @param <E1>       the type of the failure value
   * @param <C>        the type of the success value
   * @return the validation
   */
  public static final <E, E1, C> Validation<E1, Validation<E, C>> sequenceValidation(final Validation<E, Validation<E1, C>> validation) {
    return validation.traverseValidation(identity());
  }

  /**
   * Traverse this validation with the given function and collect the output on the left side of an either.
   *
   * @param f   the given function
   * @param <C> the type of the left value
   * @param <R> the type of the right value
   * @return the list
   */
  public final <R, C> Either<Validation<E, C>, R> traverseEitherLeft(final F<T, Either<C, R>> f) {
    return validation(
        failure -> left(fail(failure)),
        success -> f.f(success).left().map(Validation::success));
  }

  /**
   * Traverse this validation with the given function and collect the output on the right side of an either.
   *
   * @param f   the given function
   * @param <L> the type of the left value
   * @param <C> the type of the right value
   * @return the list
   */
  public final <L, C> Either<L, Validation<E, C>> traverseEitherRight(final F<T, Either<L, C>> f) {
    return validation(
        failure -> right(fail(failure)),
        success -> f.f(success).right().map(Validation::success));
  }

  /**
   * Traverse this validation with the given function and collect the output as a function.
   *
   * @param f   the given function
   * @param <C> the type of the input value
   * @param <B> the type of the output value
   * @return the function
   */
  public final <C, B> F<C, Validation<E, B>> traverseF(final F<T, F<C, B>> f) {
    return validation(
        failure -> constant(fail(failure)),
        success -> andThen(f.f(success), Validation::success));
  }

  /**
   * Traverse this validation with the given function and collect the output as an IO.
   *
   * @param f   the given function
   * @param <C> the type of the IO value
   * @return the IO
   */
  public final <C> IO<Validation<E, C>> traverseIO(final F<T, IO<C>> f) {
    return validation(
        failure -> IOFunctions.unit(fail(failure)),
        success -> IOFunctions.map(f.f(success), Validation::success));
  }

  /**
   * Traverse this validation with the given function and collect the output as a list.
   *
   * @param f   the given function
   * @param <C> the type of the list value
   * @return the list
   */
  public final <C> List<Validation<E, C>> traverseList(final F<T, List<C>> f) {
    return validation(
        failure -> List.single(fail(failure)),
        success -> f.f(success).map(Validation::success));
  }

  /**
   * Traverse this validation with the given function and collect the output as an option.
   *
   * @param f   the given function
   * @param <C> the type of the option value
   * @return the option
   */
  public final <C> Option<Validation<E, C>> traverseOption(F<T, Option<C>> f) {
    return validation(
        failure -> Option.some(fail(failure)),
        success -> f.f(success).map(Validation::success));
  }

  /**
   * Traverse this validation with the given function and collect the output as a P1.
   *
   * @param f   the given function
   * @param <C> the type of the P1 value
   * @return the P1
   */
  public final <C> P1<Validation<E, C>> traverseP1(final F<T, P1<C>> f) {
    return validation(
        failure -> p(fail(failure)),
        success -> f.f(success).map(Validation::success));
  }

  /**
   * Traverse this validation with the given function and collect the output as a seq.
   *
   * @param f   the given function
   * @param <C> the type of the seq value
   * @return the seq
   */
  public final <C> Seq<Validation<E, C>> traverseSeq(final F<T, Seq<C>> f) {
    return validation(
        failure -> Seq.single(fail(failure)),
        success -> f.f(success).map(Validation::success));
  }

  /**
   * Traverse this validation with the given function and collect the output as a set; use the given success and failure value ords to order the set.
   *
   * @param ordE the given failure value ord
   * @param ordC the given success value ord
   * @param f    the given function
   * @param <C>  the type of the set value
   * @return the set
   */
  public final <C> Set<Validation<E, C>> traverseSet(final Ord<E> ordE, final Ord<C> ordC, final F<T, Set<C>> f) {
    final Ord<Validation<E, C>> ord = Ord.validationOrd(ordE, ordC);
    return validation(
        failure -> Set.single(ord, fail(failure)),
        success -> f.f(success).map(ord, Validation::success));
  }

  /**
   * Traverse this validation with the given function and collect the output as a stream.
   *
   * @param f   the given function
   * @param <C> the type of the stream value
   * @return the stream
   */
  public final <C> Stream<Validation<E, C>> traverseStream(final F<T, Stream<C>> f) {
    return validation(
        failure -> Stream.single(fail(failure)),
        success -> f.f(success).map(Validation::success));
  }

  /**
   * Traverse this validation with the given function and collect the output as a trampoline.
   *
   * @param f   the given function
   * @param <C> the type of the trampoline value
   * @return the trampoline
   */
  public final <C> Trampoline<Validation<E, C>> traverseTrampoline(final F<T, Trampoline<C>> f) {
    return validation(
        failure -> Trampoline.pure(fail(failure)),
        success -> f.f(success).map(Validation::success));
  }

  /**
   * Traverse this validation with the given function and collect the output as a validation.
   *
   * @param f    the given function
   * @param <E1> the type of the failure value
   * @param <C>  the type of the seq value
   * @return the validation
   */
  public final <E1, C> Validation<E1, Validation<E, C>> traverseValidation(final F<T, Validation<E1, C>> f) {
    return validation(
        failure -> success(fail(failure)),
        success -> f.f(success).map(Validation::success));
  }


  public static <A, E> List<E> fails(List<Validation<E, ?>> list) {
    return list.filter(Validation::isFail).map(v -> v.fail());
  }

  public static <A, E> List<A> successes(List<Validation<?, A>> list) {
    return list.filter(Validation::isSuccess).map(v -> v.success());
  }
>>>>>>> c7dbd3fd

  /**
   * A failing projection of a validation.
   */
  public static final class FailProjection<E, T> implements Iterable<E> {
    private final Validation<E, T> v;

    private FailProjection(final Validation<E, T> v) {
      this.v = v;
    }

    /**
     * Returns the underlying validation.
     *
     * @return The underlying validation.
     */
    public Validation<E, T> validation() {
      return v;
    }

    /**
     * Returns the failing value or fails with the given error message.
     *
     * @param err The error message to fail with.
     * @return The failing value.
     */
    public E failE(final F0<String> err) {
      return v.toEither().left().valueE(err);
    }

    /**
     * Returns the failing value or fails with the given error message.
     *
     * @param err The error message to fail with.
     * @return The failing value.
     */
    public E failE(final String err) {
      return failE(p(err));
    }

    /**
     * Returns the failing value or the given value.
     *
     * @param e The value to return if this is success.
     * @return The failing value or the given value.
     */
    public E orFail(final F0<E> e) {
      return v.toEither().left().orValue(e);
    }

    /**
     * Returns the failing value or the given value.
     *
     * @param e The value to return if this is success.
     * @return The failing value or the given value.
     */
    public E orFail(final E e) {
      return orFail(p(e));
    }

    /**
     * The failing value or the application of the given function to the success value.
     *
     * @param f The function to execute on the success value.
     * @return The failing value or the application of the given function to the success value.
     */
    public E on(final F<T, E> f) {
      return v.toEither().left().on(f);
    }

    /**
     * Executes a side-effect on the failing value if there is one.
     *
     * @param f The side-effect to execute.
     * @return The unit value.
     */
    public Unit foreach(final F<E, Unit> f) {
      return v.toEither().left().foreach(f);
    }

    /**
     * Executes a side-effect on the failing value if there is one.
     *
     * @param f The side-effect to execute.
     */
    public void foreachDoEffect(final Effect1<E> f) {
      v.toEither().left().foreachDoEffect(f);
    }

    /**
     * Maps the given function across the failing side of this validation.
     *
     * @param f The function to map.
     * @return A new validation with the function mapped.
     */
    public <A> Validation<A, T> map(final F<E, A> f) {
      return Validation.validation(v.toEither().left().map(f));
    }

    /**
     * Binds the given function across this validation's failing value if it has one.
     *
     * @param f The function to bind across this validation.
     * @return A new validation value after binding.
     */
    public <A> Validation<A, T> bind(final F<E, Validation<A, T>> f) {
      return v.isFail() ? f.f(v.fail()) : Validation.success(v.success());
    }

    /**
     * Performs a bind across the validation, but ignores the element value in the function.
     *
     * @param v The validation value to apply in the final join.
     * @return A new validation value after the final join.
     */
    public <A> Validation<A, T> sequence(final Validation<A, T> v) {
      return bind(e1 -> v);
    }


	  /**
     * Returns <code>None</code> if this is a success or if the given predicate <code>p</code> does not hold for the
     * failing value, otherwise, returns a fail in <code>Some</code>.
     *
     * @param f The predicate function to test on this failing value.
     * @return <code>None</code> if this is a success or if the given predicate <code>p</code> does not hold for the
     *         failing value, otherwise, returns a fail in <code>Some</code>.
     */
    public <A> Option<Validation<E, A>> filter(final F<E, Boolean> f) {
      return v.toEither().left().<A>filter(f).map(Validation.validation());
    }

    /**
     * Function application on the failing value.
     *
     * @param v The validation of the function to apply on the failing value.
     * @return The result of function application in validation.
     */
    public <A> Validation<A, T> apply(final Validation<F<E, A>, T> v) {
      return v.f().bind(this::map);
    }

    /**
     * Returns <code>true</code> if this is a success or returns the result of the application of the given
     * function to the failing value.
     *
     * @param f The predicate function to test on this failing value.
     * @return <code>true</code> if this is a success or returns the result of the application of the given
     *         function to the failing value.
     */
    public boolean forall(final F<E, Boolean> f) {
      return v.toEither().left().forall(f);
    }

    /**
     * Returns <code>false</code> if this is a success or returns the result of the application of the given
     * function to the failing value.
     *
     * @param f The predicate function to test on this failing value.
     * @return <code>false</code> if this is a success or returns the result of the application of the given
     *         function to the failing value.
     */
    public boolean exists(final F<E, Boolean> f) {
      return v.toEither().left().exists(f);
    }

    /**
     * Returns a single element list if this is a failing value, otherwise an empty list.
     *
     * @return A single element list if this is a failing value, otherwise an empty list.
     */
    public List<E> toList() {
      return v.toEither().left().toList();
    }

    /**
     * Returns the failing value in <code>Some</code> if there is one, otherwise <code>None</code>.
     *
     * @return The failing value in <code>Some</code> if there is one, otherwise <code>None</code>.
     */
    public Option<E> toOption() {
      return v.toEither().left().toOption();
    }

    /**
     * Returns a single element array if this is a failing value, otherwise an empty list.
     *
     * @return A single element array if this is a failing value, otherwise an empty list.
     */
    public Array<E> toArray() {
      return v.toEither().left().toArray();
    }

    /**
     * Returns a single element stream if this is a failing value, otherwise an empty list.
     *
     * @return A single element stream if this is a failing value, otherwise an empty list.
     */
    public Stream<E> toStream() {
      return v.toEither().left().toStream();
    }

    /**
     * Returns an iterator for this projection. This method exists to permit the use in a <code>for</code>-each loop.
     *
     * @return A iterator for this projection.
     */
    public Iterator<E> iterator() {
      return v.toEither().left().iterator();
    }
  }

  /**
   * Puts this validation's failing value in a non-empty list if there is one.
   *
   * @return A validation with its failing value in a non-empty list if there is one.
   */
  @SuppressWarnings("unchecked")
  public final Validation<NonEmptyList<E>, T> nel() {
    return isSuccess() ?
        Validation.success(success()) :
        Validation.fail(NonEmptyList.nel(fail()));
  }

  /**
   * Construct a validation using the given either value.
   *
   * @param e The either value to construct a validation with.
   * @return A validation using the given either value.
   */
  public static <E, T> Validation<E, T> validation(final Either<E, T> e) {
    return new Validation<>(e);
  }

  /**
   * Returns a function that constructs a validation with an either.
   *
   * @return A function that constructs a validation with an either.
   */
  public static <E, T> F<Either<E, T>, Validation<E, T>> validation() {
    return Validation::validation;
  }

  /**
   * Returns a function that constructs an either with a validation.
   *
   * @return A function that constructs an either with a validation.
   */
  public static <E, T> F<Validation<E, T>, Either<E, T>> either() {
    return Validation::toEither;
  }

  /**
   * Returns a succeeding validation containing the given value.
   *
   * @param t The value to use in the succeeding validation.
   * @return A succeeding validation containing the given value.
   */
  public static <E, T> Validation<E, T> success(final T t) {
    return validation(Either.right(t));
  }

  /**
   * Returns a failing validation containing the given value.
   *
   * @param e The value to use in the failing validation.
   * @return A failing validation containing the given value.
   */
  public static <E, T> Validation<E, T> fail(final E e) {
    return validation(Either.left(e));
  }

  /**
   * Returns a failing validation containing a non-empty list that contains the given value.
   *
   * @param e The value to use in a non-empty list for the failing validation.
   * @return A failing validation containing a non-empty list that contains the given value.
   */
  public static <E, T> Validation<NonEmptyList<E>, T> failNEL(final E e) {
    return fail(NonEmptyList.nel(e));
  }

  /**
   * Returns a validation based on a boolean condition. If the condition is <code>true</code>, the validation succeeds,
   * otherwise it fails.
   *
   * @param c The condition to base the returned validation on.
   * @param e The failing value to use if the condition is <code>false</code>.
   * @param t The succeeding value to use if the condition is <code>true</code>.
   * @return A validation based on a boolean condition.
   */
  public static <E, T> Validation<E, T> condition(final boolean c, final E e, final T t) {
    return c ? Validation.success(t) : Validation.fail(e);
  }

  /**
   * Parses the given string into a byte.
   *
   * @param s The string to parse.
   * @return A successfully parse byte or a failing exception.
   */
  public static Validation<NumberFormatException, Byte> parseByte(final String s) {
    try {
      return success(Byte.parseByte(s));
    } catch (NumberFormatException e) {
      return fail(e);
    }
  }

  /**
   * A function that parses a string into a byte.
   */
  public static final F<String, Validation<NumberFormatException, Byte>> parseByte = Validation::parseByte;

  /**
   * Parses the given string into a double.
   *
   * @param s The string to parse.
   * @return A successfully parse double or a failing exception.
   */
  public static Validation<NumberFormatException, Double> parseDouble(final String s) {
    try {
      return success(Double.parseDouble(s));
    } catch (NumberFormatException e) {
      return fail(e);
    }
  }

  /**
   * A function that parses a string into a double.
   */
  public static final F<String, Validation<NumberFormatException, Double>> parseDouble = Validation::parseDouble;

  /**
   * Parses the given string into a float.
   *
   * @param s The string to parse.
   * @return A successfully parse float or a failing exception.
   */
  public static Validation<NumberFormatException, Float> parseFloat(final String s) {
    try {
      return success(Float.parseFloat(s));
    } catch (NumberFormatException e) {
      return fail(e);
    }
  }

  /**
   * A function that parses a string into a float.
   */
  public static final F<String, Validation<NumberFormatException, Float>> parseFloat = Validation::parseFloat;

  /**
   * Parses the given string into a integer.
   *
   * @param s The string to parse.
   * @return A successfully parse integer or a failing exception.
   */
  public static Validation<NumberFormatException, Integer> parseInt(final String s) {
    try {
      return success(Integer.parseInt(s));
    } catch (NumberFormatException e) {
      return fail(e);
    }
  }

  /**
   * A function that parses a string into an integer.
   */
  public static final F<String, Validation<NumberFormatException, Integer>> parseInt = Validation::parseInt;

  /**
   * Parses the given string into a long.
   *
   * @param s The string to parse.
   * @return A successfully parse long or a failing exception.
   */
  public static Validation<NumberFormatException, Long> parseLong(final String s) {
    try {
      return success(Long.parseLong(s));
    } catch (NumberFormatException e) {
      return fail(e);
    }
  }

  /**
   * A function that parses a string into a long.
   */
  public static final F<String, Validation<NumberFormatException, Long>> parseLong = Validation::parseLong;

  /**
   * Parses the given string into a short.
   *
   * @param s The string to parse.
   * @return A successfully parse short or a failing exception.
   */
  public static Validation<NumberFormatException, Short> parseShort(final String s) {
    try {
      return success(Short.parseShort(s));
    } catch (NumberFormatException e) {
      return fail(e);
    }
  }

  /**
   * A function that parses a string into a short.
   */
  public static final F<String, Validation<NumberFormatException, Short>> parseShort = Validation::parseShort;

  /**
   * Partitions the list into the list of fails and the list of successes
   */
  public static <A, B> P2<List<A>, List<B>> partition(List<Validation<A, B>> list) {
    return p(
            list.filter(Validation::isFail).map(v -> v.fail()),
            list.filter(Validation::isSuccess).map(v -> v.success())
    );
  }

    @Override
    public final String toString() {
        return Show.validationShow(Show.<E>anyShow(), Show.<T>anyShow()).showS(this);
    }




}<|MERGE_RESOLUTION|>--- conflicted
+++ resolved
@@ -907,11 +907,7 @@
     return validation.traverseP1(identity());
   }
 
-<<<<<<< HEAD
-    public static <A, E> List<A> successes(List<Validation<E, A>> list) {
-        return list.filter(Validation::isSuccess).map(v -> v.success());
-    }
-=======
+
   /**
    * Sequence the given validation and collect the output as a seq.
    *
@@ -1143,10 +1139,9 @@
     return list.filter(Validation::isFail).map(v -> v.fail());
   }
 
-  public static <A, E> List<A> successes(List<Validation<?, A>> list) {
+  public static <A, E> List<A> successes(List<Validation<E, A>> list) {
     return list.filter(Validation::isSuccess).map(v -> v.success());
   }
->>>>>>> c7dbd3fd
 
   /**
    * A failing projection of a validation.
