--- conflicted
+++ resolved
@@ -1889,9 +1889,6 @@
      * @return a String representation of the list
      */
     @Override public String toString() {
-<<<<<<< HEAD
-        return Show.listShow(Show.<A>anyShow() ).show( this ).foldLeft((s, c) -> s + c, "" );
-=======
         return Show.listShow(Show.<A>anyShow()).showS(this);
     }
 
@@ -1900,6 +1897,5 @@
      */
     public boolean isSingle() {
         return isNotEmpty() && tail().isEmpty();
->>>>>>> 4410b349
     }
 }