package fj.data;

import static fj.Bottom.error;

import fj.Equal;
import fj.F2Functions;
import fj.Hash;
import fj.Monoid;
import fj.Ord;
import fj.Ordering;
import fj.P;
import fj.P1;
import fj.Show;
import fj.Unit;
import fj.P2;
import fj.F0;
import fj.F;
import fj.F2;
import fj.Function;

import static fj.Function.*;
import static fj.P.p;
import static fj.P.p2;
import static fj.Unit.unit;
import static fj.data.Array.mkArray;
import static fj.data.List.Buffer.*;
import static fj.data.Option.none;
import static fj.data.Option.some;
import static fj.data.optic.Optional.optional;
import static fj.data.optic.Prism.prism;
import static fj.data.vector.V.v;
import static fj.function.Booleans.not;
import static fj.Ordering.GT;
import static fj.Ord.intOrd;


import fj.control.Trampoline;
import fj.control.parallel.Promise;
import fj.control.parallel.Strategy;
import fj.data.optic.Optional;
import fj.data.optic.PTraversal;
import fj.data.optic.Prism;
import fj.data.optic.Traversal;
import fj.data.vector.V2;
import fj.function.Effect1;

import java.util.AbstractCollection;
import java.util.Collection;
import java.util.Iterator;
import java.util.NoSuchElementException;

/**
 * Provides an in-memory, immutable, singly linked list.
 *
 * @version %build.number%
 */
public abstract class List<A> implements Iterable<A> {
  private List() {

  }

  /**
   * Returns an iterator for this list. This method exists to permit the use in a <code>for</code>-each loop.
   *
   * @return A iterator for this list.
   */
  public final Iterator<A> iterator() {
    return toCollection().iterator();
  }

  /**
   * The first element of the linked list or fails for the empty list.
   *
   * @return The first element of the linked list or fails for the empty list.
   */
  public abstract A head();

  /**
   * The list without the first element or fails for the empty list.
   *
   * @return The list without the first element or fails for the empty list.
   */
  public abstract List<A> tail();

  /**
   * The length of this list.
   *
   * @return The length of this list.
   */
  public final int length() {
    return foldLeft((i, a) -> i + 1, 0);
  }

  /**
   * Returns <code>true</code> if this list is empty, <code>false</code> otherwise.
   *
   * @return <code>true</code> if this list is empty, <code>false</code> otherwise.
   */
  public final boolean isEmpty() {
    return this instanceof Nil;
  }

  /**
   * Returns <code>false</code> if this list is empty, <code>true</code> otherwise.
   *
   * @return <code>false</code> if this list is empty, <code>true</code> otherwise.
   */
  public final boolean isNotEmpty() {
    return this instanceof Cons;
  }

  /**
   * Performs a reduction on this list using the given arguments.
   * @deprecated As of release 4.5, use {@link #uncons}
   *
   * @param nil  The value to return if this list is empty.
   * @param cons The function to apply to the head and tail of this list if it is not empty.
   * @return A reduction on this list.
   */
  @Deprecated
  public final <B> B list(final B nil, final F<A, F<List<A>, B>> cons) {
    return uncons(uncurryF2(cons), nil);
  }

  public final <B> B uncons(final F2<A, List<A>, B> cons, final B nil) {
    return isEmpty() ? nil : cons.f(head(), tail());
  }

  /**
   * Returns the head of this list if there is one or the given argument if this list is empty.
   *
   * @param a The argument to return if this list is empty.
   * @return The head of this list if there is one or the given argument if this list is empty.
   */
  public final A orHead(final F0<A> a) {
    return isEmpty() ? a.f() : head();
  }

  /**
   * Returns the tail of this list if there is one or the given argument if this list is empty.
   *
   * @param as The argument to return if this list is empty.
   * @return The tail of this list if there is one or the given argument if this list is empty.
   */
  public final List<A> orTail(final F0<List<A>> as) {
    return isEmpty() ? as.f() : tail();
  }

  /**
   * Returns an option projection of this list; <code>None</code> if empty, or the first element in
   * <code>Some</code>.  Equivalent to {@link #headOption()}.
   * @deprecated As of release 4.5, use {@link #headOption()}
   * @return An option projection of this list.
   */
  @Deprecated
  public final Option<A> toOption() {
    return headOption();

  }

  /**
   * Returns the head of the list, if any.  Equivalent to {@link #toOption()} .
   *
   * @return The optional head of the list.
   */
  public final Option<A> headOption() {
    return isEmpty() ? Option.none() : some(head());
  }

  /**
   * Returns an either projection of this list; the given argument in <code>Left</code> if empty, or
   * the first element in <code>Right</code>.
   *
   * @param x The value to return in left if this list is empty.
   * @return An either projection of this list.
   */
  public final <X> Either<X, A> toEither(final F0<X> x) {
    return isEmpty() ? Either.left(x.f()) : Either.right(head());
  }

  /**
   * Returns a stream projection of this list.
   *
   * @return A stream projection of this list.
   */
  public final Stream<A> toStream() {
    return isEmpty() ? Stream.nil() : Stream.cons(head(), () -> tail().toStream());
  }

  /**
   * Returns a array projection of this list.
   *
   * @return A array projection of this list.
   */
  @SuppressWarnings("unchecked")
  public final Array<A> toArray() {
    return mkArray(toArrayObject());
  }

  public final Object[] toArrayObject() {
    final int length = length();
    final Object[] a = new Object[length];
    List<A> x = this;
    for (int i = 0; i < length; i++) {
      a[i] = x.head();
      x = x.tail();
    }
    return a;
  }

  /**
   * To be removed in future release:
   * affectation of the result of this method to a non generic array
   * will result in runtime error (ClassCastException).
   *
   * @deprecated As of release 4.6, use {@link #array(Class)}.
   */
  @SuppressWarnings("unchecked")
  @Deprecated
  public final A[] toJavaArray() {
    return (A[]) toArrayObject();
  }

  /**
   * Returns a array projection of this list.
   *
   * @param c The class type of the array to return.
   * @return A array projection of this list.
   */
  @SuppressWarnings({"unchecked", "UnnecessaryFullyQualifiedName"})
  public final Array<A> toArray(final Class<A[]> c) {
    final A[] a = (A[]) java.lang.reflect.Array.newInstance(c.getComponentType(), length());
    List<A> x = this;
    for (int i = 0; i < length(); i++) {
      a[i] = x.head();
      x = x.tail();
    }

    return Array.array(a);
  }

  /**
   * Returns an array from this list.
   *
   * @param c The class type of the array to return.
   * @return An array from this list.
   */
  public final A[] array(final Class<A[]> c) {
    return toArray(c).array(c);
  }

  /**
   * Prepends (cons) the given element to this list to product a new list.
   *
   * @param a The element to prepend.
   * @return A new list with the given element at the head.
   */
  public final List<A> cons(final A a) {
    return new Cons<>(a, this);
  }

  /**
   * Prepends (cons) the given element to this list to product a new list. This method is added to prevent conflict with
   * overloads.
   *
   * @param a The element to prepend.
   * @return A new list with the given element at the head.
   */
  public final List<A> conss(final A a) {
    return new Cons<>(a, this);
  }

  /**
   * Maps the given function across this list.
   *
   * @param f The function to map across this list.
   * @return A new list after the given function has been applied to each element.
   */
  public final <B> List<B> map(final F<A, B> f) {
    final Buffer<B> bs = empty();

    for (List<A> xs = this; xs.isNotEmpty(); xs = xs.tail()) {
      bs.snoc(f.f(xs.head()));
    }

    return bs.toList();
  }

  /**
   * Performs a side-effect for each element of this list.
   *
   * @param f The side-effect to perform for the given element.
   * @return The unit value.
   */
  public final Unit foreach(final F<A, Unit> f) {
    for (List<A> xs = this; xs.isNotEmpty(); xs = xs.tail()) {
      f.f(xs.head());
    }

    return unit();
  }

  /**
   * Performs a side-effect for each element of this list.
   *
   * @param f The side-effect to perform for the given element.
   */
  public final void foreachDoEffect(final Effect1<A> f) {
    for (List<A> xs = this; xs.isNotEmpty(); xs = xs.tail()) {
      f.f(xs.head());
    }
  }

  /**
   * Filters elements from this list by returning only elements which produce <code>true</code> when
   * the given function is applied to them.
   *
   * @param f The predicate function to filter on.
   * @return A new list whose elements all match the given predicate.
   */
  public final List<A> filter(final F<A, Boolean> f) {
    final Buffer<A> b = empty();

    for (List<A> xs = this; xs.isNotEmpty(); xs = xs.tail()) {
      final A h = xs.head();
      if (f.f(h)) {
        b.snoc(h);
      }
    }

    return b.toList();
  }

  /**
   * Filters elements from this list by returning only elements which produce <code>false</code> when
   * the given function is applied to them.
   *
   * @param f The predicate function to filter on.
   * @return A new list whose elements do not match the given predicate.
   */
  public final List<A> removeAll(final F<A, Boolean> f) {
    return filter(compose(not, f));
  }

  /**
   * Removes the first element that equals the given object.
   * To remove all matches, use <code>removeAll(e.eq(a))</code>
   *
   * @param a The element to remove
   * @param e An <code>Equals</code> instance for the element's type.
   * @return A new list whose elements do not match the given predicate.
   */
  public final List<A> delete(final A a, final Equal<A> e) {
    final P2<List<A>, List<A>> p = span(compose(not, e.eq(a)));
    return p._2().isEmpty() ? p._1() : p._1().append(p._2().tail());
  }

  /**
   * Returns the first elements of the head of this list that match the given predicate function.
   *
   * @param f The predicate function to apply on this list until it finds an element that does not
   *          hold, or the list is exhausted.
   * @return The first elements of the head of this list that match the given predicate function.
   */
  public final List<A> takeWhile(final F<A, Boolean> f) {
    final Buffer<A> b = empty();
    boolean taking = true;

    for (List<A> xs = this; xs.isNotEmpty() && taking; xs = xs.tail()) {
      final A h = xs.head();
      if (f.f(h)) {
        b.snoc(h);
      } else {
        taking = false;
      }
    }

    return b.toList();
  }

  /**
   * Removes elements from the head of this list that do not match the given predicate function
   * until an element is found that does match or the list is exhausted.
   *
   * @param f The predicate function to apply through this list.
   * @return The list whose first element does not match the given predicate function.
   */
  public final List<A> dropWhile(final F<A, Boolean> f) {
    List<A> xs;

    //noinspection StatementWithEmptyBody
    for (xs = this; xs.isNotEmpty() && f.f(xs.head()); xs = xs.tail()) ;

    return xs;
  }

  /**
   * Returns a tuple where the first element is the longest prefix of this list that satisfies
   * the given predicate and the second element is the remainder of the list.
   *
   * @param p A predicate to be satisfied by a prefix of this list.
   * @return A tuple where the first element is the longest prefix of this list that satisfies
   *         the given predicate and the second element is the remainder of the list.
   */
  public final P2<List<A>, List<A>> span(final F<A, Boolean> p) {
    final Buffer<A> b = empty();
    for (List<A> xs = this; xs.isNotEmpty(); xs = xs.tail()) {
      if (p.f(xs.head()))
        b.snoc(xs.head());
      else
        return p(b.toList(), xs);
    }
    return p(b.toList(), List.nil());
  }

  /**
   * Returns a tuple where the first element is the longest prefix of this list that does not satisfy
   * the given predicate and the second element is the remainder of the list.
   *
   * @param p A predicate for an element to not satisfy by a prefix of this list.
   * @return A tuple where the first element is the longest prefix of this list that does not satisfy
   *         the given predicate and the second element is the remainder of the list.
   */
  public final P2<List<A>, List<A>> breakk(final F<A, Boolean> p) {
    return span(a -> !p.f(a));
  }

  /**
   * Groups elements according to the given equality implementation by longest
   * sequence of equal elements.
   *
   * @param e The equality implementation for the elements.
   * @return A list of grouped elements.
   */
  public final List<List<A>> group(final Equal<A> e) {
    if (isEmpty())
      return nil();
    else {
      final P2<List<A>, List<A>> z = tail().span(e.eq(head()));
      return cons(z._1().cons(head()), z._2().group(e));
    }
  }


  /**
   * Binds the given function across each element of this list with a final join.
   *
   * @param f The function to apply to each element of this list.
   * @return A new list after performing the map, then final join.
   */
  public final <B> List<B> bind(final F<A, List<B>> f) {
    final Buffer<B> b = empty();

    for (List<A> xs = this; xs.isNotEmpty(); xs = xs.tail()) {
      b.append(f.f(xs.head()));
    }

    return b.toList();
  }

  /**
   * Binds the given function across each element of this list and the given list with a final
   * join.
   *
   * @param lb A given list to bind the given function with.
   * @param f  The function to apply to each element of this list and the given list.
   * @return A new list after performing the map, then final join.
   */
  public final <B, C> List<C> bind(final List<B> lb, final F<A, F<B, C>> f) {
    return lb.apply(map(f));
  }

  /**
   * Binds the given function across each element of this list and the given list with a final
   * join.
   *
   * @param lb A given list to bind the given function with.
   * @param f  The function to apply to each element of this list and the given list.
   * @return A new list after performing the map, then final join.
   */
  public final <B, C> List<C> bind(final List<B> lb, final F2<A, B, C> f) {
    return bind(lb, curry(f));
  }

  /**
   * Promotes the given function of arity-2 to a function on lists.
   *
   * @param f The function to promote to a function on lists.
   * @return The given function, promoted to operate on lists.
   */
  public static <A, B, C> F<List<A>, F<List<B>, List<C>>> liftM2(final F<A, F<B, C>> f) {
    return curry((as, bs) -> as.bind(bs, f));
  }

  /**
   * Binds the given function across each element of this list and the given lists with a final
   * join.
   *
   * @param lb A given list to bind the given function with.
   * @param lc A given list to bind the given function with.
   * @param f  The function to apply to each element of this list and the given lists.
   * @return A new list after performing the map, then final join.
   */
  public final <B, C, D> List<D> bind(final List<B> lb, final List<C> lc, final F<A, F<B, F<C, D>>> f) {
    return lc.apply(bind(lb, f));
  }

  /**
   * Binds the given function across each element of this list and the given lists with a final
   * join.
   *
   * @param lb A given list to bind the given function with.
   * @param lc A given list to bind the given function with.
   * @param ld A given list to bind the given function with.
   * @param f  The function to apply to each element of this list and the given lists.
   * @return A new list after performing the map, then final join.
   */
  public final <B, C, D, E> List<E> bind(final List<B> lb, final List<C> lc, final List<D> ld,
                                   final F<A, F<B, F<C, F<D, E>>>> f) {
    return ld.apply(bind(lb, lc, f));
  }

  /**
   * Binds the given function across each element of this list and the given lists with a final
   * join.
   *
   * @param lb A given list to bind the given function with.
   * @param lc A given list to bind the given function with.
   * @param ld A given list to bind the given function with.
   * @param le A given list to bind the given function with.
   * @param f  The function to apply to each element of this list and the given lists.
   * @return A new list after performing the map, then final join.
   */
  public final <B, C, D, E, F$> List<F$> bind(final List<B> lb, final List<C> lc, final List<D> ld, final List<E> le,
                                        final F<A, F<B, F<C, F<D, F<E, F$>>>>> f) {
    return le.apply(bind(lb, lc, ld, f));
  }

  /**
   * Binds the given function across each element of this list and the given lists with a final
   * join.
   *
   * @param lb A given list to bind the given function with.
   * @param lc A given list to bind the given function with.
   * @param ld A given list to bind the given function with.
   * @param le A given list to bind the given function with.
   * @param lf A given list to bind the given function with.
   * @param f  The function to apply to each element of this list and the given lists.
   * @return A new list after performing the map, then final join.
   */
  public final <B, C, D, E, F$, G> List<G> bind(final List<B> lb, final List<C> lc, final List<D> ld, final List<E> le,
                                          final List<F$> lf, final F<A, F<B, F<C, F<D, F<E, F<F$, G>>>>>> f) {
    return lf.apply(bind(lb, lc, ld, le, f));
  }

  /**
   * Binds the given function across each element of this list and the given lists with a final
   * join.
   *
   * @param lb A given list to bind the given function with.
   * @param lc A given list to bind the given function with.
   * @param ld A given list to bind the given function with.
   * @param le A given list to bind the given function with.
   * @param lf A given list to bind the given function with.
   * @param lg A given list to bind the given function with.
   * @param f  The function to apply to each element of this list and the given lists.
   * @return A new list after performing the map, then final join.
   */
  public final <B, C, D, E, F$, G, H> List<H> bind(final List<B> lb, final List<C> lc, final List<D> ld, final List<E> le,
                                             final List<F$> lf, final List<G> lg,
                                             final F<A, F<B, F<C, F<D, F<E, F<F$, F<G, H>>>>>>> f) {
    return lg.apply(bind(lb, lc, ld, le, lf, f));
  }

  /**
   * Binds the given function across each element of this list and the given lists with a final
   * join.
   *
   * @param lb A given list to bind the given function with.
   * @param lc A given list to bind the given function with.
   * @param ld A given list to bind the given function with.
   * @param le A given list to bind the given function with.
   * @param lf A given list to bind the given function with.
   * @param lg A given list to bind the given function with.
   * @param lh A given list to bind the given function with.
   * @param f  The function to apply to each element of this list and the given lists.
   * @return A new list after performing the map, then final join.
   */
  public final <B, C, D, E, F$, G, H, I> List<I> bind(final List<B> lb, final List<C> lc, final List<D> ld, final List<E> le,
                                                final List<F$> lf, final List<G> lg, final List<H> lh,
                                                final F<A, F<B, F<C, F<D, F<E, F<F$, F<G, F<H, I>>>>>>>> f) {
    return lh.apply(bind(lb, lc, ld, le, lf, lg, f));
  }

  /**
   * Performs a bind across each list element, but ignores the element value each time.
   *
   * @param bs The list to apply in the final join.
   * @return A new list after the final join.
   */
  public final <B> List<B> sequence(final List<B> bs) {
    final F<A, List<B>> c = constant(bs);
    return bind(c);
  }

    /**
     * Traverses through the List with the given function
     *
     * @param f The function that produces Option value
     * @return  none if applying f returns none to any element of the list or f mapped list in some .
     */
    public final <B> Option<List<B>> traverseOption(final F<A, Option<B>> f) {
        return foldRight(
                (a, obs) -> f.f(a).bind(o -> obs.map(os -> os.cons(o))),
                some(List.nil())
        );
    }

    /**
     * Traverse through the List with given function.
     *
     * @param f The function that produces Either value.
     * @return  error in left or f mapped list in right.
     */
    public final <B, E> Either<E, List<B>> traverseEither(final F<A, Either<E, B>> f) {
        return foldRight(
                (a, acc) -> f.f(a).right().bind(e -> acc.right().map(es -> es.cons(e))),
                Either.right(List.nil())
        );
    }

    public final <B> Stream<List<B>> traverseStream(final F<A, Stream<B>> f) {
        return foldRight(
                (a, acc) -> f.f(a).bind(s -> acc.map(ss -> ss.cons(s))),
                Stream.nil()
        );
    }

    public final <B> P1<List<B>> traverseP1(final F<A, P1<B>> f){
        return foldRight(
                (a, acc) -> f.f(a).bind(b -> acc.map(bs -> bs.cons(b))),
                p(List.nil())
        );
    }

    public final <B> IO<List<B>> traverseIO(F<A, IO<B>> f) {
        return this.foldRight(
                (a, acc) -> IOFunctions.bind(f.f(a), b -> IOFunctions.map(acc, bs -> bs.cons(b))),
                IOFunctions.unit(List.nil())
        );
    }

  public final <C, B> F<C, List<B>> traverseF(F<A, F<C, B>> f) {
    return this.foldRight(
        (a, acc) -> Function.bind(acc,
            (bs) -> Function.compose(bs::cons, f.f(a))),
        constant(List.nil())
        );
  }

  public final <B> Trampoline<List<B>> traverseTrampoline(final F<A, Trampoline<B>> f) {
    return foldRight(
        (a, acc) -> f.f(a).bind(b -> acc.map(bs -> bs.cons(b))),
        Trampoline.pure(List.nil()));
  }

  public final <B> Promise<List<B>> traversePromise(final F<A, Promise<B>> f) {
    return foldRight(
        (a, acc) -> f.f(a).bind(b -> acc.fmap(bs -> bs.cons(b))),
        Promise.promise(Strategy.idStrategy(), p(List.nil())));
  }

  public final <B> List<List<B>> traverseList(final F<A, List<B>> f) {
    return foldRight(
        (a, acc) -> f.f(a).bind(b -> acc.map(bs -> bs.cons(b))),
        single(List.nil()));
  }

  public final <E, B> Validation<E, List<B>> traverseValidation(final F<A, Validation<E, B>> f) {
    return foldRight(
        (a, acc) -> f.f(a).bind(b -> acc.map(bs -> bs.cons(b))),
        Validation.success(List.nil()));
  }

  public final <B> V2<List<B>> traverseV2(final F<A, V2<B>> f) {
    return foldRight(
        (a, acc) -> acc.apply(f.f(a).<F<List<B>, List<B>>> map(e -> es -> es.cons(e))),
        v(List.nil(), List.nil()));
  }

    /**
   * Performs function application within a list (applicative functor pattern).
   *
   * @param lf The list of functions to apply.
   * @return A new list after applying the given list of functions through this list.
   */
  public final <B> List<B> apply(final List<F<A, B>> lf) {
    return lf.bind(this::map);
  }

  /**
   * Appends the given list to this list.
   *
   * @param as The list to append to this one.
   * @return A new list that has appended the given list.
   */
  public final List<A> append(final List<A> as) {
    return fromList(this).prependToList(as);
  }

  /**
   * Performs a right-fold reduction across this list.
   *
   * @param f The function to apply on each element of the list.
   * @param b The beginning value to start the application from.
   * @return The final result after the right-fold reduction.
   */
  public final <B> B foldRight(final F<A, F<B, B>> f, final B b) {
    return reverse().foldLeft(flip(f), b);
  }

  /**
   * Performs a right-fold reduction across this list. This function uses O(length) stack space.
   *
   * @param f The function to apply on each element of the list.
   * @param b The beginning value to start the application from.
   * @return The final result after the right-fold reduction.
   */
  public final <B> B foldRight(final F2<A, B, B> f, final B b) {
    return foldRight(curry(f), b);
  }

  /**
   * Performs a right-fold reduction across this list in O(1) stack space.
   * @param f The function to apply on each element of the list.
   * @param b The beginning value to start the application from.
   * @return A Trampoline containing the final result after the right-fold reduction.
   */
  public final <B> Trampoline<B> foldRightC(final F2<A, B, B> f, final B b) {
    return Trampoline.suspend(P.lazy(() -> isEmpty() ? Trampoline.pure(b) : tail().foldRightC(f, b).map(F2Functions.f(f, head()))));
  }

  /**
   * Performs a left-fold reduction across this list. This function runs in constant space.
   *
   * @param f The function to apply on each element of the list.
   * @param b The beginning value to start the application from.
   * @return The final result after the left-fold reduction.
   */
  public final <B> B foldLeft(final F<B, F<A, B>> f, final B b) {
    return foldLeft(uncurryF2(f), b);
  }

  /**
   * Performs a left-fold reduction across this list. This function runs in constant space.
   *
   * @param f The function to apply on each element of the list.
   * @param b The beginning value to start the application from.
   * @return The final result after the left-fold reduction.
   */
  public final <B> B foldLeft(final F2<B, A, B> f, final B b) {
    B x = b;

    for (List<A> xs = this; !xs.isEmpty(); xs = xs.tail()) {
      x = f.f(x, xs.head());
    }

    return x;
  }

  /**
   * Takes the first 2 elements of the list and applies the function to them,
   * then applies the function to the result and the third element and so on.
   *
   * @param f The function to apply on each element of the list.
   * @return The final result after the left-fold reduction.
   */
  public final A foldLeft1(final F2<A, A, A> f) {
    if (isEmpty())
      throw error("Undefined: foldLeft1 on empty list");
    return tail().foldLeft(f, head());
  }

  /**
   * Takes the first 2 elements of the list and applies the function to them,
   * then applies the function to the result and the third element and so on.
   *
   * @param f The function to apply on each element of the list.
   * @return The final result after the left-fold reduction.
   */
  public final A foldLeft1(final F<A, F<A, A>> f) {
    return foldLeft1(uncurryF2(f));
  }

  /**
   * Reverse this list in constant stack space.
   *
   * @return A new list that is the reverse of this one.
   */
  public final List<A> reverse() {
    return foldLeft((as, a) -> cons(a, as), nil());
  }

  /**
   * Returns the element at the given index if it exists, fails otherwise.
   *
   * @param i The index at which to get the element to return.
   * @return The element at the given index if it exists, fails otherwise.
   */
  public final A index(final int i) {
    if (i < 0 || i > length() - 1)
      throw error("index " + i + " out of range on list with length " + length());
    else {
      List<A> xs = this;

      for (int c = 0; c < i; c++) {
        xs = xs.tail();
      }

      return xs.head();
    }
  }

  /**
   * Takes the given number of elements from the head of this list if they are available.
   *
   * @param i The maximum number of elements to take from this list.
   * @return A new list with a length the same, or less than, this list.
   */
  public final List<A> take(final int i) {
    Buffer<A> result = empty();
    List<A> list = this;
    int index = i;
    while (index > 0 && list.isNotEmpty()) {
      result.snoc(list.head());
      list = list.tail();
      index--;
    }
    return result.toList();
  }

  /**
   * Drops the given number of elements from the head of this list if they are available.
   *
   * @param i The number of elements to drop from the head of this list.
   * @return A list with a length the same, or less than, this list.
   */
  public final List<A> drop(final int i) {
    List<A> xs = this;

    for (int c = 0; xs.isNotEmpty() && c < i; xs = xs.tail())
      c++;

    return xs;
  }

  /**
   * Splits this list into two lists at the given index. If the index goes out of bounds, then it is
   * normalised so that this function never fails.
   *
   * @param i The index at which to split this list in two parts.
   * @return A pair of lists split at the given index of this list.
   */
  public final P2<List<A>, List<A>> splitAt(final int i) {
    int c = 0;
    List<A> first = List.nil();
    List<A> second = nil();
    for (List<A> xs = this; xs.isNotEmpty(); xs = xs.tail()) {
      final A h = xs.head();
      if (c < i) {
          first = first.cons(h);
      } else {
          second = second.cons(h);
      }
      c++;
    }
    return p(first.reverse(), second.reverse());
  }

  /**
   * Splits this list into lists of the given size. If the size of this list is not evenly divisible by
   * the given number, the last partition will contain the remainder.
   *
   * @param n The size of the partitions into which to split this list.
   * @return A list of sublists of this list, of at most the given size.
   */
  public final List<List<A>> partition(final int n) {
    if (n < 1)
      throw error("Can't create list partitions shorter than 1 element long.");
    if (isEmpty())
      throw error("Partition on empty list.");
    return unfold(as -> as.isEmpty() ? Option.none() : some(as.splitAt(n)), this);
  }

  /**
   * Partitions the list into a tuple where the first element contains the
   * items that satisfy the the predicate f and the second element contains the
   * items that does not.  The relative order of the elements in the returned tuple
   * is the same as the original list.
   *
   * @param f Predicate function.
   */
  public final P2<List<A>, List<A>> partition(F<A, Boolean> f) {
    P2<List<A>, List<A>> p2 = foldLeft((acc, a) ->
      f.f(a) ? p(acc._1().cons(a), acc._2()) : p(acc._1(), acc._2().cons(a)),
      p(nil(), nil())
    );
    return p(p2._1().reverse(), p2._2().reverse());
  }

  /**
   * Returns the list of initial segments of this list, shortest first.
   *
   * @return The list of initial segments of this list, shortest first.
   */
  public final List<List<A>> inits() {
    List<List<A>> s = single(List.nil());
    if (isNotEmpty())
      s = s.append(tail().inits().map(List.<A>cons().f(head())));
    return s;
  }

  /**
   * Returns the list of final segments of this list, longest first.
   *
   * @return The list of final segments of this list, longest first.
   */
  public final List<List<A>> tails() {
    return isEmpty() ? single(List.nil()) : cons(this, tail().tails());
  }

  /**
   * Sorts this list using the given order over elements using a <em>merge sort</em> algorithm.
   *
   * @param o The order over the elements of this list.
   * @return A sorted list according to the given order.
   */
  public final List<A> sort(final Ord<A> o) {
    if (isEmpty())
      return nil();
    else if (tail().isEmpty())
      return this;
    else {
      final class Merge {
        List<A> merge(List<A> xs, List<A> ys, final Ord<A> o) {
          final Buffer<A> buf = empty();

          while (true) {
            if (xs.isEmpty()) {
              buf.append(ys);
              break;
            }

            if (ys.isEmpty()) {
              buf.append(xs);
              break;
            }

            final A x = xs.head();
            final A y = ys.head();

            if (o.isLessThanOrEqualTo(x, y)) {
              buf.snoc(x);
              xs = xs.tail();
            } else {
              buf.snoc(y);
              ys = ys.tail();
            }
          }

          return buf.toList();
        }
      }

      final P2<List<A>, List<A>> s = splitAt(length() / 2);
      return new Merge().merge(s._1().sort(o), s._2().sort(o), o);
    }
  }

  /**
   * Zips this list with the given list using the given function to produce a new list. If this list
   * and the given list have different lengths, then the longer list is normalised so this function
   * never fails.
   *
   * @param bs The list to zip this list with.
   * @param f  The function to zip this list and the given list with.
   * @return A new list with a length the same as the shortest of this list and the given list.
   */
  public final <B, C> List<C> zipWith(List<B> bs, final F<A, F<B, C>> f) {
    final Buffer<C> buf = empty();
    List<A> as = this;

    while (as.isNotEmpty() && bs.isNotEmpty()) {
      buf.snoc(f.f(as.head()).f(bs.head()));
      as = as.tail();
      bs = bs.tail();
    }

    return buf.toList();
  }

  /**
   * Zips this list with the given list using the given function to produce a new list. If this list
   * and the given list have different lengths, then the longer list is normalised so this function
   * never fails.
   *
   * @param bs The list to zip this list with.
   * @param f  The function to zip this list and the given list with.
   * @return A new list with a length the same as the shortest of this list and the given list.
   */
  public final <B, C> List<C> zipWith(final List<B> bs, final F2<A, B, C> f) {
    return zipWith(bs, curry(f));
  }

  /**
   * Provides a first-class version of zipWith
   *
   * @return The first-class version of zipWith
   */
  public static <A, B, C> F<List<A>, F<List<B>, F<F<A, F<B, C>>, List<C>>>> zipWith() {
    return curry((as, bs, f) -> as.zipWith(bs, f));
  }

  /**
   * Zips this list with the given list to produce a list of pairs. If this list and the given list
   * have different lengths, then the longer list is normalised so this function never fails.
   *
   * @param bs The list to zip this list with.
   * @return A new list with a length the same as the shortest of this list and the given list.
   */
  public final <B> List<P2<A, B>> zip(final List<B> bs) {
    final F<A, F<B, P2<A, B>>> __2 = p2();
    return zipWith(bs, __2);
  }

  /**
   * The first-class version of the zip function.
   *
   * @return A function that zips the given lists to produce a list of pairs.
   */
  public static <A, B> F<List<A>, F<List<B>, List<P2<A, B>>>> zip() {
    return curry(List::zip);
  }

  /**
   * Zips this list with the index of its element as a pair.
   *
   * @return A new list with the same length as this list.
   */
  public final List<P2<A, Integer>> zipIndex() {
    return zipWith(range(0, length()), a -> i -> p(a, i));
  }

  /**
   * Appends (snoc) the given element to this list to produce a new list.
   *
   * @param a The element to append to this list.
   * @return A new list with the given element appended.
   */
  public final List<A> snoc(final A a) {
    return fromList(this).snoc(a).toList();
  }

  /**
   * Returns <code>true</code> if the predicate holds for all of the elements of this list,
   * <code>false</code> otherwise (<code>true</code> for the empty list).
   *
   * @param f The predicate function to test on each element of this list.
   * @return <code>true</code> if the predicate holds for all of the elements of this list,
   *         <code>false</code> otherwise.
   */
  public final boolean forall(final F<A, Boolean> f) {
    return isEmpty() || f.f(head()) && tail().forall(f);
  }

  /**
   * Returns <code>true</code> if the predicate holds for at least one of the elements of this list,
   * <code>false</code> otherwise (<code>false</code> for the empty list).
   *
   * @param f The predicate function to test on the elements of this list.
   * @return <code>true</code> if the predicate holds for at least one of the elements of this
   *         list.
   */
  public final boolean exists(final F<A, Boolean> f) {
    return find(f).isSome();
  }

  /**
   * Finds the first occurrence of an element that matches the given predicate or no value if no
   * elements match.
   *
   * @param f The predicate function to test on elements of this list.
   * @return The first occurrence of an element that matches the given predicate or no value if no
   *         elements match.
   */
  public final Option<A> find(final F<A, Boolean> f) {
    for (List<A> as = this; as.isNotEmpty(); as = as.tail()) {
      if (f.f(as.head()))
        return some(as.head());
    }

    return none();
  }

  /**
   * Intersperses the given argument between each element of this list.
   *
   * @param a The separator to intersperse in this list.
   * @return A list with the given separator interspersed.
   */
  public final List<A> intersperse(final A a) {
    return isEmpty() || tail().isEmpty() ?
           this :
            cons(head(), tail().bind(a2 -> list(a, a2)));
  }

  /**
   * Intersperses this list through the given list then joins the results.
   *
   * @param as The list to intersperse through.
   * @return This list through the given list then joins the results.
   */
  @SuppressWarnings("unchecked")
  public final List<A> intercalate(final List<List<A>> as) {
    return join(as.intersperse(this));
  }

  /**
   * Removes duplicates according to object equality.
   *
   * @return A list without duplicates according to object equality.
   */
  public final List<A> nub() {
    return nub(Equal.anyEqual());
  }

  /**
   * Removes duplicates according to the given equality. Warning: O(n^2).
   *
   * @param eq Equality over the elements.
   * @return A list without duplicates.
   */
  public final List<A> nub(final Equal<A> eq) {
    return isEmpty() ? this : cons(head(), tail().filter(a -> !eq.eq(a, head())).nub(eq));
  }

  /**
   * Removes duplicates according to the given ordering. This function is O(n).
   *
   * @param o An ordering for the elements.
   * @return A list without duplicates.
   */
  @SuppressWarnings("unchecked")
  public final List<A> nub(final Ord<A> o) {
    return sort(o).group(o.equal()).map(List.head_());
  }


  /**
   * First-class head function.
   *
   * @return A function that gets the head of a given list.
   */
  public static <A> F<List<A>, A> head_() {
    return List::head;
  }


	/**
	 * Reutrns the tail of the list, if any.
	 * @return The optional tail of the list.
	 */
	public final Option<List<A>> tailOption() {
		return isEmpty() ? none() : some(tail());
	}

  /**
   * First-class tail function.
   *
   * @return A function that gets the tail of a given list.
   */
  public static <A> F<List<A>, List<A>> tail_() {
    return List::tail;
  }

  /**
   * Returns a new list of all the items in this list that do not appear in the given list.
   *
   * @param eq an equality for the items of the lists.
   * @param xs a list to subtract from this list.
   * @return a list of all the items in this list that do not appear in the given list.
   */
  public final List<A> minus(final Equal<A> eq, final List<A> xs) {
    return removeAll(compose(Monoid.disjunctionMonoid.sumLeft(), xs.mapM(curry(eq.eq()))));
  }



    /**
   * Maps the given function of arity-2 across this list and returns a function that applies all the resulting
   * functions to a given argument.
   *
   * @param f A function of arity-2
   * @return A function that, when given an argument, applies the given function to that argument and every element
   *         in this list.
   */
  public final <B, C> F<B, List<C>> mapM(final F<A, F<B, C>> f) {
    return sequence_(map(f));
  }

  /**
   * Maps the given function across this list by binding through the Option monad.
   *
   * @param f The function to apply through the this list.
   * @return A possible list of values after binding through the Option monad.
   */
  public final <B> Option<List<B>> mapMOption(final F<A, Option<B>> f) {
    return traverseOption(f);
  }

  /**
   * Maps the given function across this list by binding through the Trampoline monad.
   *
   * @param f The function to apply through the this list.
   * @return A list of values in the Trampoline monad.
   */
  public final <B> Trampoline<List<B>> mapMTrampoline(final F<A, Trampoline<B>> f) {
    return foldRight((a, bs) -> f.f(a).bind(b -> bs.map(bbs -> bbs.cons(b))), Trampoline.pure(List.nil()));
  }

  /**
   * Returns the index of the first element in this list which is equal (by the given equality) to the
   * query element, or None if there is no such element.
   *
   * @param e An equality for this list's elements.
   * @param a A query element.
   * @return The index of the first element in this list which is equal (by the given equality) to the
   *         query element, or None if there is no such element.
   */
  public final Option<Integer> elementIndex(final Equal<A> e, final A a) {
    return lookup(e, zipIndex(), a);
  }

  /**
   * Returns the last element of this list. Undefined for the empty list.
   *
   * @return The last element of this list or throws an error if this list is empty.
   */
  public final A last() {
    A a = head();
    for (List<A> xs = tail(); xs.isNotEmpty(); xs = xs.tail())
      a = xs.head();
    return a;
  }

  /**
   * Returns all but the last element of this list. Undefiend for the empty list.
   *
   * @return All but the last element of this list. Undefiend for the empty list.
   */
  public final List<A> init() {
    List<A> ys = this;
    final Buffer<A> a = empty();
    while(ys.isNotEmpty() && ys.tail().isNotEmpty()) {
      a.snoc(ys.head());
      ys = ys.tail();
    }
    return a.toList();
  }

  /**
   * Inserts the given element before the first element that is greater than or equal to it according
   * to the given ordering.
   *
   * @param f An ordering function to compare elements.
   * @param x The element to insert.
   * @return A new list with the given element inserted before the first element that is greater than or equal to
   *         it according to the given ordering.
   */
  public final List<A> insertBy(final F<A, F<A, Ordering>> f, final A x) {
    List<A> ys = this;
    Buffer<A> xs = empty();
    while (ys.isNotEmpty() && f.f(x).f(ys.head()) == GT) {
      xs = xs.snoc(ys.head());
      ys = ys.tail();
    }
    return xs.append(ys.cons(x)).toList();
  }

  /**
   * Returns the most common element in this list.
   *
   * @param o An ordering for the elements of the list.
   * @return The most common element in this list.
   */
  public final A mode(final Ord<A> o) {
    return sort(o).group(o.equal()).maximum(intOrd.contramap(List.length_())).head();
  }

  /**
   * Groups the elements of this list by a given keyFunction into a {@link TreeMap}.
<<<<<<< HEAD
   * The ordering of the keys is determined by {@link fj.Ord#hashEqualsOrd()} (ie. Object#hasCode/equals).
   * This is not safe and therefore this method is now deprecated.
=======
   * The ordering of the keys is determined by {@link fj.Ord#hashOrd()} (ie. Object#hasCode).
   * This is not safe and therefore this method is deprecated.
>>>>>>> 353507b1
   *
   * @param keyFunction The function to select the keys for the map.
   * @return A TreeMap containing the keys with the accumulated list of matched elements.
   *
   * @deprecated As of release 4.7, use {@link #groupBy(F, Ord)}
   */
  @Deprecated
  public final <B> TreeMap<B, List<A>> groupBy(final F<A, B> keyFunction) {
    return groupBy(keyFunction, Ord.hashEqualsOrd());
  }

  /**
   * Groups the elements of this list by a given keyFunction into a {@link TreeMap}.
   *
   * @param keyFunction The function to select the keys for the map.
   * @param keyOrd An order for the keys of the tree map.
   * @return A TreeMap containing the keys with the accumulated list of matched elements.
   */
  public final <B> TreeMap<B, List<A>> groupBy(final F<A, B> keyFunction, final Ord<B> keyOrd) {
    return groupBy(keyFunction, identity(), keyOrd);
  }

  /**
   * Groups the elements of this list by a given keyFunction into a {@link TreeMap} and transforms
   * the matching elements with the given valueFunction. The ordering of the keys is determined by
   * {@link fj.Ord#hashOrd()} (ie. Object#hasCode).
   * This is not safe and therefore this method is deprecated.
   *
   * @param keyFunction The function to select the keys for the map.
   * @param valueFunction The function to apply on each matching value.
   * @return A TreeMap containing the keys with the accumulated list of matched and mapped elements.
   *
   * @deprecated As of release 4.7, use {@link #groupBy(F, F, Ord)}
   */
  @Deprecated
  public final <B, C> TreeMap<B, List<C>> groupBy(
      final F<A, B> keyFunction,
      final F<A, C> valueFunction) {
    return this.groupBy(keyFunction, valueFunction, Ord.hashOrd());
  }

  /**
   * Groups the elements of this list by a given keyFunction into a {@link TreeMap} and transforms
   * the matching elements with the given valueFunction. The ordering of the keys is determined by
   * the keyOrd parameter.
   *
   * @param keyFunction The function to select the keys for the map.
   * @param valueFunction The function to apply on each matching value.
   * @param keyOrd An order for the keys of the tree map.
   * @return A TreeMap containing the keys with the accumulated list of matched and mapped elements.
   */
  public final <B, C> TreeMap<B, List<C>> groupBy(
      final F<A, B> keyFunction,
      final F<A, C> valueFunction,
      final Ord<B> keyOrd) {
    return this.groupBy(keyFunction, valueFunction, List.nil(), List::cons, keyOrd);
  }

  /**
   * Groups the elements of this list by a given keyFunction into a {@link TreeMap} and transforms
   * the matching elements with the given valueFunction. The ordering of the keys is determined by
   * the keyOrd parameter.
   *
   * @param keyFunction The function to select the keys for the map.
   * @param valueFunction The function to apply on each matching value.
   * @param monoid A monoid, which defines the accumulator for the values and the zero value.
   * @param keyOrd An order for the keys of the tree map.
   * @return A TreeMap containing the keys with the accumulated list of matched and mapped elements.
   */
  public final <B, C> TreeMap<B, C> groupBy(
      final F<A, B> keyFunction,
      final F<A, C> valueFunction,
      final Monoid<C> monoid,
      final Ord<B> keyOrd) {
    return groupBy(keyFunction, valueFunction, monoid.zero(),
        uncurryF2(monoid.sum()), keyOrd);
  }

  /**
   * Groups the elements of this list by a given keyFunction, applies the valueFunction and
   * accumulates the mapped values with the given grouping accumulator function on the grouping
   * identity.
   *
   * @param keyFunction The function to select the keys.
   * @param valueFunction The function to apply on each element.
   * @param groupingIdentity The identity, or start value, for the grouping.
   * @param groupingAcc The accumulator to apply on each matching value.
   * @param keyOrd An order for the keys of the tree map.
   * @return A TreeMap containing the keys with the accumulated result of matched and mapped
   * elements.
   */
  public final <B, C, D> TreeMap<B, D> groupBy(
      final F<A, B> keyFunction,
      final F<A, C> valueFunction,
      final D groupingIdentity,
      final F2<C, D, D> groupingAcc,
      final Ord<B> keyOrd) {
    java.util.TreeMap<B, D> buffer = new java.util.TreeMap<>(keyOrd.toComparator());
    foreachDoEffect(element -> {
      final B key = keyFunction.f(element);
      final C value = valueFunction.f(element);
      buffer.put(key, buffer.containsKey(key)
          ? groupingAcc.f(value, buffer.get(key))
          : groupingAcc.f(value, groupingIdentity));
    });
    return TreeMap.fromMutableMap(keyOrd, buffer);
  }



  /**
   * Returns whether or not all elements in the list are equal according to the given equality test.
   *
   * @param eq The equality test.
   * @return Whether or not all elements in the list are equal according to the given equality test.
   */
  public final boolean allEqual(final Equal<A> eq) {
    return isEmpty() || tail().isEmpty() || eq.eq(head(), tail().head()) && tail().allEqual(eq);
  }

  public final boolean isPrefixOf(final Equal<A> eq, final List<A> xs) {
    final Iterator<A> i = iterator();
    final Iterator<A> j = xs.iterator();

    while (i.hasNext() && j.hasNext()) {
      if (!eq.eq(i.next(), j.next())) {
        return false;
      }
    }

    return !i.hasNext();
  }

  public final boolean isSuffixOf(final Equal<A> eq, final List<A> xs) {
    final Iterator<A> i = iterator();
    final Iterator<A> j = xs.drop(xs.length() - length()).iterator();

    while (i.hasNext() && j.hasNext()) {
      if (!eq.eq(i.next(), j.next())) {
        return false;
      }
    }

    return !i.hasNext();
  }

  /**
   * First-class length.
   *
   * @return A function that gets the length of a given list.
   */
  public static <A> F<List<A>, Integer> length_() {
    return List::length;
  }

  /**
   * Returns the maximum element in this list according to the given ordering.
   *
   * @param o An ordering for the elements of the list.
   * @return The maximum element in this list according to the given ordering.
   */
  public final A maximum(final Ord<A> o) {
    return foldLeft1(o.max);
  }

  /**
   * Returns the minimum element in this list according to the given ordering.
   *
   * @param o An ordering for the elements of the list.
   * @return The minimum element in this list according to the given ordering.
   */
  public final A minimum(final Ord<A> o) {
    return foldLeft1(o.min);
  }

  public final java.util.List<A> toJavaList() {
    return new java.util.LinkedList<>(toCollection());
  }

  /**
   * Projects an immutable collection of this list.
   *
   * @return An immutable collection of this list.
   */
  public final Collection<A> toCollection() {
    return new AbstractCollection<A>() {
      public Iterator<A> iterator() {
        return new Iterator<A>() {
          private List<A> xs = List.this;

          public boolean hasNext() {
            return xs.isNotEmpty();
          }

          public A next() {
            if (xs.isEmpty())
              throw new NoSuchElementException();
            else {
              final A a = xs.head();
              xs = xs.tail();
              return a;
            }
          }

          public void remove() {
            throw new UnsupportedOperationException();
          }
        };
      }

      public int size() {
        return length();
      }
    };
  }

  private static final class Nil<A> extends List<A> {
    public static final Nil<Object> INSTANCE = new Nil<>();

    public A head() {
      throw error("head on empty list");
    }

    public List<A> tail() {
      throw error("tail on empty list");
    }
  }

  private static final class Cons<A> extends List<A> {
    private final A head;
    private List<A> tail;

    Cons(final A head, final List<A> tail) {
      this.head = head;
      this.tail = tail;
    }

    public A head() {
      return head;
    }

    public List<A> tail() {
      return tail;
    }

    private void tail(final List<A> tail) {
      this.tail = tail;
    }
  }

  /**
   * Constructs a list from the given elements.
   *
   * @param as The elements to construct a list with.
   * @return A list with the given elements.
   */
  @SafeVarargs public static <A> List<A> list(final A... as) {
    return arrayList(as);
  }

  /**
   * Constructs a list from the given elements.
   */
  @SafeVarargs
  public static <A> List<A> arrayList(final A... as) {
    return Array.array(as).toList();
  }

  /**
   * Constructs a list from the given Iterable.
   * @deprecated As of release 4.5, use {@link #iterableList(Iterable)}
   */
  @Deprecated
  public static <A> List<A> list(final Iterable<A> i) {
    return iterableList(i);
  }

  /**
   * Constructs a list from the given Iterator.
   * @deprecated As of release 4.5, use {@link #iteratorList(Iterator)}
   */
  @Deprecated
  public static <A> List<A> list(final Iterator<A> it) {
    return iteratorList(it);
  }

  /**
   * Constructs a list from the given Iterator.
   */
  public static <A> List<A> fromIterator(final Iterator<A> it) {
    return iterableList(() -> it);
  }

  /**
   * Returns an empty list.
   *
   * @return An empty list.
   */
  @SuppressWarnings("unchecked")
  public static <A> List<A> nil() {
    return (Nil<A>) Nil.INSTANCE;
  }

  /**
   * Returns a function that prepends (cons) an element to a list to produce a new list.
   *
   * @return A function that prepends (cons) an element to a list to produce a new list.
   */
  public static <A> F<A, F<List<A>, List<A>>> cons() {
    return a -> tail -> cons(a, tail);
  }

  public static <A> F2<A, List<A>, List<A>> cons_() {
      return List::cons;
  }

  /**
   * Returns a function that prepends a value to the given list.
   *
   * @param tail The list to prepend to.
   * @return A function that prepends a value to the given list.
   */
  public static <A> F<A, List<A>> cons(final List<A> tail) {
    return tail::cons;
  }

  /**
   * Returns a function that prepends the given value to a list.
   *
   * @param a The value to prepend to a list.
   * @return A function that prepends the given value to a list.
   */
  public static <A> F<List<A>, List<A>> cons_(final A a) {
    return as -> as.cons(a);
  }

  /**
   * Prepends the given head element to the given tail element to produce a new list.
   *
   * @param head The element to prepend.
   * @param tail The list to prepend to.
   * @return The list with the given element prepended.
   */
  public static <A> List<A> cons(final A head, final List<A> tail) {
    return new Cons<>(head, tail);
  }

  /**
   * Returns a function that determines whether a given list is empty.
   *
   * @return A function that determines whether a given list is empty.
   */
  public static <A> F<List<A>, Boolean> isEmpty_() {
    return List::isEmpty;
  }

  /**
   * Returns a function that determines whether a given list is not empty.
   *
   * @return A function that determines whether a given list is not empty.
   */
  public static <A> F<List<A>, Boolean> isNotEmpty_() {
    return List::isNotEmpty;
  }

  /**
   * Joins the given list of lists using a bind operation.
   *
   * @param o The list of lists to join.
   * @return A new list that is the join of the given lists.
   */
  public static <A> List<A> join(final List<List<A>> o) {
    final F<List<A>, List<A>> id = identity();
    return o.bind(id);
  }

  /**
   * A first-class version of join
   *
   * @return A function that joins a list of lists using a bind operation.
   */
  public static <A> F<List<List<A>>, List<A>> join() {
    return List::join;
  }

  /**
   * Unfolds across the given function starting at the given value to produce a list.
   *
   * @param f The function to unfold across.
   * @param b The start value to begin the unfold.
   * @return A new list that is a result of unfolding until the function does not produce a value.
   */
  public static <A, B> List<A> unfold(final F<B, Option<P2<A, B>>> f, final B b) {
    Buffer<A> buf = empty();
    for (Option<P2<A, B>> o = f.f(b); o.isSome(); o = f.f(o.some()._2())) {
      buf = buf.snoc(o.some()._1());
    }
    return buf.toList();
  }

  /**
   * Transforms a list of pairs into a list of first components and a list of second components.
   *
   * @param xs The list of pairs to transform.sp
   * @return A list of first components and a list of second components.
   */
  public static <A, B> P2<List<A>, List<B>> unzip(final List<P2<A, B>> xs) {
    Buffer<A> ba = empty();
    Buffer<B> bb = empty();
    for (final P2<A, B> p : xs) {
      ba = ba.snoc(p._1());
      bb = bb.snoc(p._2());
    }
    return p(ba.toList(), bb.toList());
  }

  /**
   * Returns a list of the given value replicated the given number of times.
   *
   * @param n The number of times to replicate the given value.
   * @param a The value to replicate.
   * @return A list of the given value replicated the given number of times.
   */
  public static <A> List<A> replicate(final int n, final A a) {
    List<A> list = nil();
    for (int i = 0; i < n; i++) { list = list.cons(a); }
    return list;
  }

  /**
   * Returns a list of integers from the given <code>from</code> value (inclusive) to the given
   * <code>to</code> value (exclusive).
   *
   * @param from The minimum value for the list (inclusive).
   * @param to   The maximum value for the list (exclusive).
   * @return A list of integers from the given <code>from</code> value (inclusive) to the given
   *         <code>to</code> value (exclusive).
   */
  public static List<Integer> range(final int from, final int to) {
    final Buffer<Integer> buf = empty();
    for (int i = from; i < to; i++) {
      buf.snoc(i);
    }
    return buf.toList();
  }

  /**
   * Returns a list of characters from the given string. The inverse of this function is {@link
   * #asString(List)}.
   *
   * @param s The string to produce the list of characters from.
   * @return A list of characters from the given string.
   */
  public static List<Character> fromString(final String s) {
    List<Character> cs = nil();

    for (int i = s.length() - 1; i >= 0; i--)
      cs = cons(s.charAt(i), cs);

    return cs;
  }

  /**
   * A first-class <code>fromString</code>.
   *
   * @return A first-class <code>fromString</code>.
   */
  public static F<String, List<Character>> fromString() {
    return List::fromString;
  }

  /**
   * Returns a string from the given list of characters. The invers of this function is {@link
   * #fromString(String)}.
   *
   * @param cs The list of characters to produce the string from.
   * @return A string from the given list of characters.
   */
  public static String asString(final List<Character> cs) {
    final StringBuilder sb = new StringBuilder();

    cs.foreach(c -> {
      sb.append(c);
      return unit();
    });
    return sb.toString();
  }

  /**
   * A first-class <code>asString</code>.
   *
   * @return A first-class <code>asString</code>.
   */
  public static F<List<Character>, String> asString() {
    return List::asString;
  }

  /**
   * Returns a list of one element containing the given value.
   *
   * @param a The value for the head of the returned list.
   * @return A list of one element containing the given value.
   */
  public static <A> List<A> single(final A a) {
    return cons(a, List.nil());
  }

  /**
   * Creates a list where the first item is calculated by applying the function on the third argument,
   * the second item by applying the function on the previous result and so on.
   *
   * @param f The function to iterate with.
   * @param p The predicate which must be true for the next item in order to continue the iteration.
   * @param a The input to the first iteration.
   * @return A list where the first item is calculated by applying the function on the third argument,
   *         the second item by applying the function on the previous result and so on.
   */
  public static <A> List<A> iterateWhile(final F<A, A> f, final F<A, Boolean> p, final A a) {
    return unfold(
            o -> Option.iif(p2 -> p.f(o), p(o, f.f(o)))
            , a);
  }

  /**
   * Returns an associated value with the given key in the list of pairs.
   *
   * @param e The test for equality on keys.
   * @param x The list of pairs to search.
   * @param a The key value to find the associated value of.
   * @return An associated value with the given key in the list of pairs.
   */
  public static <A, B> Option<B> lookup(final Equal<A> e, final List<P2<A, B>> x, final A a) {
    return x.find(p -> e.eq(p._1(), a)).map(P2.__2());
  }

  /**
   * Returns a partially applied version of {@link #lookup(Equal, List, Object)}.
   *
   * @param e The test for equality on keys.
   * @return A partially applied version of {@link #lookup(Equal , List, Object)}.
   */
  public static <A, B> F2<List<P2<A, B>>, A, Option<B>> lookup(final Equal<A> e) {
    return (x, a) -> lookup(e, x, a);
  }

  /**
   * Provides a first-class version of bind()
   *
   * @return The bind function for lists.
   */
  public static <A, B> F<F<A, List<B>>, F<List<A>, List<B>>> bind_() {
    return curry((f, as) -> as.bind(f));
  }

  /**
   * Provides a first-class version of map()
   *
   * @return The map function for lists.
   */
  public static <A, B> F<F<A, B>, F<List<A>, List<B>>> map_() {
    return curry((f, as) -> as.map(f));
  }

  /**
   * Turn a list of functions into a function returning a list.
   *
   * @param fs The list of functions to sequence into a single function that returns a list.
   * @return A function that, when given an argument, applies all the functions in the given list to it
   *         and returns a list of the results.
   */
  public static <A, B> F<B, List<A>> sequence_(final List<F<B, A>> fs) {
    return fs.foldRight(Function.lift(List.cons()), Function
        .constant(List.nil()));
  }

  /**
   * Provides a first-class version of foldLeft.
   *
   * @return The left fold function for lists.
   */
  public static <A, B> F<F<B, F<A, B>>, F<B, F<List<A>, B>>> foldLeft() {
    return curry((f, b, as) -> as.foldLeft(f, b));
  }

  /**
   * Provides a first-class version of take.
   *
   * @return First-class version of take.
   */
  public static <A> F<Integer, F<List<A>, List<A>>> take() {
    return curry((n, as) -> as.take(n));
  }

  /**
   * Takes the given iterable to a list.
   *
   * @param i The iterable to take to a list.
   * @return A list from the given iterable.
   */
  public static <A> List<A> iterableList(final Iterable<A> i) {
    final Buffer<A> bs = empty();
    for (final A a : i) {
      bs.snoc(a);
    }
    return bs.toList();
  }

  /**
   * Constructs a list from the given Iterator.
   */
  public static <A> List<A> iteratorList(final Iterator<A> it) {
    return iterableList(() -> it);
  }

  /**
   * A mutable, singly linked list. This structure should be used <em>very</em> sparingly, in favour
   * of the {@link List immutable singly linked list structure}.
   */
  public static final class Buffer<A> implements Iterable<A> {
    private List<A> start = nil();
    private Cons<A> tail;
    private boolean exported;

    /**
     * Returns an iterator for this buffer. This method exists to permit the use in a <code>for</code>-each loop.
     *
     * @return A iterator for this buffer.
     */
    public Iterator<A> iterator() {
      return start.iterator();
    }

    /**
     * Appends (snoc) the given element to this buffer to produce a new buffer.
     *
     * @param a The element to append to this buffer.
     * @return This buffer.
     */
    public Buffer<A> snoc(final A a) {
      if (exported)
        copy();

      final Cons<A> t = new Cons<>(a, List.nil());

      if (tail == null)
        start = t;
      else
        tail.tail(t);

      tail = t;

      return this;
    }

    /**
     * Appends the given list to this buffer.
     *
     * @param as The list to append to this buffer.
     * @return This buffer.
     */
    public Buffer<A> append(final List<A> as) {
      for (List<A> xs = as; xs.isNotEmpty(); xs = xs.tail())
        snoc(xs.head());

      return this;
    }

    /**
     * Prepends the elements of this buffer to the given list.
     *
     * @param as the list to which elements are prepended.
     */
    public List<A> prependToList(final List<A> as) {
      if (isEmpty()) {
        return as;
      } else {
        if (exported)
          copy();

        tail.tail(as);
        return toList();
      }
    }

    /**
     * Returns <code>true</code> if this buffer is empty, <code>false</code> otherwise.
     */
    public boolean isEmpty() { return start.isEmpty(); }

    /**
     * Returns an immutable list projection of this buffer. Modifications to the underlying buffer
     * will <em>not</em> be reflected in returned lists.
     *
     * @return An immutable list projection of this buffer.
     */
    public List<A> toList() {
      exported = !start.isEmpty();
      return start;
    }

    /**
     * Projects an immutable collection of this buffer.
     *
     * @return An immutable collection of this buffer.
     */
    public Collection<A> toCollection() {
      return start.toCollection();
    }

    /**
     * An empty buffer.
     *
     * @return An empty buffer.
     */
    public static <A> Buffer<A> empty() {
      return new Buffer<>();
    }

    /**
     * Constructs a buffer from the given list.
     *
     * @param as The list to construct a buffer with.
     * @return A buffer from the given list.
     */
    public static <A> Buffer<A> fromList(final List<A> as) {
      final Buffer<A> b = new Buffer<>();

      for (List<A> xs = as; xs.isNotEmpty(); xs = xs.tail())
        b.snoc(xs.head());

      return b;
    }

    /**
     * Takes the given iterable to a buffer.
     *
     * @param i The iterable to take to a buffer.
     * @return A buffer from the given iterable.
     */
    public static <A> Buffer<A> iterableBuffer(final Iterable<A> i) {
      final Buffer<A> b = empty();

      for (final A a : i)
        b.snoc(a);

      return b;
    }

    @SuppressWarnings("ObjectEquality")
    private void copy() {
      List<A> s = start;
      final Cons<A> t = tail;
      start = nil();
      tail = null;
      exported = false;
      while (s != t) {
        snoc(s.head());
        s = s.tail();
      }

      if (t != null)
        snoc(t.head());
    }
  }

    /**
     * Perform an equality test on this list which delegates to the .equals() method of the member instances.
     * This is implemented with Equal.listEqual using the anyEqual rule.
     *
     * @param obj the other object to check for equality against.
     * @return true if this list is equal to the provided argument
     */
    @Override public final boolean equals(final Object obj) {
        return Equal.equals0(List.class, this, obj, () -> Equal.listEqual(Equal.anyEqual()));
    }

    /**
     * Compute the hash code from this list as a function of the hash codes of its members.
     * Delegates to Hash.listHash, using the anyHash() rule, which uses the hash codes of the contents.
     *
     * @return the hash code for this list.
     */
    @Override
    public final int hashCode() {
        return Hash.listHash(Hash.<A>anyHash()).hash(this);
    }

    /**
     * Obtain a string representation of this list using the toString implementations of the members.  Uses Show.listShow with F2 argument and may
     * not be very performant.
     *
     * @return a String representation of the list
     */
    @Override public final String toString() {
        return Show.listShow(Show.<A>anyShow()).showS(this);
    }

    /**
     * True if and only if the list has one element. Runs in constant time.
     */
    public final boolean isSingle() {
        return isNotEmpty() && tail().isEmpty();
    }

  /**
   * Optic factory methods for a List
   */
  public static final class Optic {

    private Optic() {
      throw new UnsupportedOperationException();
    }

    /**
     * Polymorphic traversal
     */
    public static <A, B> PTraversal<List<A>, List<B>, A, B> pTraversal() {
      return new PTraversal<List<A>, List<B>, A, B>() {

        @Override
        public <C> F<List<A>, F<C, List<B>>> modifyFunctionF(F<A, F<C, B>> f) {
          return l -> l.traverseF(f);
        }

        @Override
        public <L> F<List<A>, Either<L, List<B>>> modifyEitherF(F<A, Either<L, B>> f) {
          return l -> l.traverseEither(f);
        }

        @Override
        public F<List<A>, IO<List<B>>> modifyIOF(F<A, IO<B>> f) {
          return l -> l.traverseIO(f);
        }

        @Override
        public F<List<A>, Trampoline<List<B>>> modifyTrampolineF(F<A, Trampoline<B>> f) {
          return l -> l.traverseTrampoline(f);
        }

        @Override
        public F<List<A>, Promise<List<B>>> modifyPromiseF(F<A, Promise<B>> f) {
          return l -> l.traversePromise(f);
        }

        @Override
        public F<List<A>, List<List<B>>> modifyListF(F<A, List<B>> f) {
          return l -> l.traverseList(f);
        }

        @Override
        public F<List<A>, Option<List<B>>> modifyOptionF(F<A, Option<B>> f) {
          return l -> l.traverseOption(f);
        }

        @Override
        public F<List<A>, Stream<List<B>>> modifyStreamF(F<A, Stream<B>> f) {
          return l -> l.traverseStream(f);
        }

        @Override
        public F<List<A>, P1<List<B>>> modifyP1F(F<A, P1<B>> f) {
          return l -> l.traverseP1(f);
        }

        @Override
        public <E> F<List<A>, Validation<E, List<B>>> modifyValidationF(F<A, Validation<E, B>> f) {
          return l -> l.traverseValidation(f);
        }

        @Override
        public F<List<A>, V2<List<B>>> modifyV2F(F<A, V2<B>> f) {
          return l -> l.traverseV2(f);
        }

        @Override
        public <M> F<List<A>, M> foldMap(Monoid<M> monoid, F<A, M> f) {
          return l -> monoid.sumLeft(l.map(f));
        }
      };
    }

    /**
     * Monomorphic traversal
     */
    public static <A> Traversal<List<A>, A> traversal() {
      return new Traversal<>(pTraversal());
    }

    /**
     * Optional targeted on Cons head.
     */
    public static <A> Optional<List<A>, A> head() {
      return optional(List::headOption, a -> l -> l.uncons((__, as) -> as.cons(a), l));
    }

    /**
     * Optional targeted on Cons tail.
     */
    public static <A> Optional<List<A>, List<A>> tail() {
      return optional(l -> l.uncons((__, tail) -> some(tail), none()),
              tail -> l -> l.uncons((h, __) -> List.cons(h, tail), l));
    }

    /**
     * Nil prism
     */
    public static <A> Prism<List<A>, Unit> nil() {
      return prism((List<A> l) -> l.isEmpty() ? some(unit()) : none(), constant(List.nil()));
    }

    /**
     * Cons prism
     */
    public static <A> Prism<List<A>, P2<A, List<A>>> cons() {
      return prism(l -> l.<Option<P2<A, List<A>>>> uncons((h, tail) -> some(p(h, tail)), none()), c -> List.cons(c._1(), c._2()));
    }

  }

  public static final class Unsafe {

  }

}<|MERGE_RESOLUTION|>--- conflicted
+++ resolved
@@ -1299,13 +1299,8 @@
 
   /**
    * Groups the elements of this list by a given keyFunction into a {@link TreeMap}.
-<<<<<<< HEAD
-   * The ordering of the keys is determined by {@link fj.Ord#hashEqualsOrd()} (ie. Object#hasCode/equals).
-   * This is not safe and therefore this method is now deprecated.
-=======
    * The ordering of the keys is determined by {@link fj.Ord#hashOrd()} (ie. Object#hasCode).
    * This is not safe and therefore this method is deprecated.
->>>>>>> 353507b1
    *
    * @param keyFunction The function to select the keys for the map.
    * @return A TreeMap containing the keys with the accumulated list of matched elements.
@@ -1314,7 +1309,7 @@
    */
   @Deprecated
   public final <B> TreeMap<B, List<A>> groupBy(final F<A, B> keyFunction) {
-    return groupBy(keyFunction, Ord.hashEqualsOrd());
+    return groupBy(keyFunction, Ord.hashOrd());
   }
 
   /**
