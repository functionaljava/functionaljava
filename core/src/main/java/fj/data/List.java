--- conflicted
+++ resolved
@@ -1871,15 +1871,7 @@
      * @return true if this list is equal to the provided argument
      */
     @Override public boolean equals( final Object obj ) {
-
-<<<<<<< HEAD
         return Equal.equals0(List.class, this, obj, () -> Equal.listEqual(Equal.<A>anyEqual()));
-=======
-        //Casting to List<A> here does not cause a runtime exception even if the type arguments don't match.
-        //The cast is done to avoid the compiler warning "raw use of parameterized class 'List'"
-
-        return Equal.shallowEqualsO(this, obj).orSome(() -> Equal.listEqual(Equal.<A>anyEqual()).eq(this, (List<A>) obj));
->>>>>>> 7a34deca
     }
 
     /**
