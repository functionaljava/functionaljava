--- conflicted
+++ resolved
@@ -1,162 +1,157 @@
-package fj.data;
-
-import fj.*;
-
-import static fj.Bottom.error;
-import static fj.Monoid.intAdditionMonoid;
-import static fj.data.fingertrees.FingerTree.measured;
-
-import fj.data.fingertrees.FingerTree;
-import fj.data.fingertrees.MakeTree;
-import fj.data.fingertrees.Measured;
-
-/**
- * Provides an immutable finite sequence, implemented as a finger tree. This structure gives O(1) access to
- * the head and tail, as well as O(log n) random access and concatenation of sequences.
- */
-public final class Seq<A> {
-  private static final Measured<Integer, Object> ELEM_MEASURED = measured(intAdditionMonoid, Function.constant(1));
-  private static final MakeTree<Integer, Object> MK_TREE = FingerTree.mkTree(ELEM_MEASURED);
-  private static final Seq<Object> EMPTY = new Seq<Object>(MK_TREE.empty());
-
-  @SuppressWarnings("unchecked")
-  private static <A> MakeTree<Integer, A> mkTree() {
-    return (MakeTree<Integer, A>) MK_TREE;
-  }
-
-  private final FingerTree<Integer, A> ftree;
-
-  private Seq(final FingerTree<Integer, A> ftree) {
-    this.ftree = ftree;
-  }
-
-  @SuppressWarnings("unchecked")
-  private static <A> Measured<Integer, A> elemMeasured() {
-    return (Measured<Integer, A>) ELEM_MEASURED;
-  }
-
-  /**
-   * The empty sequence.
-   *
-   * @return A sequence with no elements.
-   */
-  @SuppressWarnings("unchecked")
-  public static <A> Seq<A> empty() {
-    return (Seq<A>) EMPTY;
-  }
-
-  @Override
-  public boolean equals(Object other) {
-
-<<<<<<< HEAD
-    return Equal.equals0(Seq.class, this, other, () -> Equal.seqEqual(Equal.<A>anyEqual()));
-=======
-    return Equal.shallowEqualsO(this, other).orSome(() -> Equal.seqEqual(Equal.<A>anyEqual()).eq(this, (Seq<A>) other));
->>>>>>> 7a34deca
-  }
-
-  /**
-   * A singleton sequence.
-   *
-   * @param a The single element in the sequence.
-   * @return A new sequence with the given element in it.
-   */
-  public static <A> Seq<A> single(final A a) {
-    return new Seq<A>(Seq.<A>mkTree().single(a));
-  }
-
-  public static <A>Seq<A> seq(final A... as) {
-    return seq(List.list(as));
-  }
-
-  public static <A>Seq<A> seq(final List<A> list) {
-    return list.foldLeft((b, a) -> b.snoc(a), Seq.<A>empty());
-  }
-
-  /**
-   * Inserts the given element at the front of this sequence.
-   *
-   * @param a An element to insert at the front of this sequence.
-   * @return A new sequence with the given element at the front.
-   */
-  public Seq<A> cons(final A a) {
-    return new Seq<A>(ftree.cons(a));
-  }
-
-  /**
-   * Inserts the given element at the end of this sequence.
-   *
-   * @param a An element to insert at the end of this sequence.
-   * @return A new sequence with the given element at the end.
-   */
-  public Seq<A> snoc(final A a) {
-    return new Seq<A>(ftree.snoc(a));
-  }
-
-  public Stream<A> toStream() {
-    return ftree.foldLeft((b, a) -> b.cons(a), Stream.<A>nil()).reverse();
-  }
-
-  @Override
-  public String toString() {
-    return Show.seqShow(Show.<A>anyShow()).showS(this);
-  }
-
-  /**
-   * Appends the given sequence to this sequence.
-   *
-   * @param as A sequence to append to this one.
-   * @return A new sequence with the given sequence appended to this one.
-   */
-  public Seq<A> append(final Seq<A> as) {
-    return new Seq<A>(ftree.append(as.ftree));
-  }
-
-  /**
-   * Checks if this is the empty sequence.
-   *
-   * @return True if this sequence is empty, otherwise false.
-   */
-  public boolean isEmpty() {
-    return ftree.isEmpty();
-  }
-
-  /**
-   * Returns the number of elements in this sequence.
-   *
-   * @return the number of elements in this sequence.
-   */
-  public int length() {
-    return ftree.measure();
-  }
-
-  /**
-   * Returns the element at the given index.
-   *
-   * @param i The index of the element to return.
-   * @return The element at the given index, or throws an error if the index is out of bounds.
-   */
-  public A index(final int i) {
-    if (i < 0 || i >= length())
-      throw error("Index " + i + "out of bounds.");
-    return ftree.lookup(Function.<Integer>identity(), i)._2();
-  }
-
-    public <B> B foldLeft(final F2<B, A, B> f, final B z) {
-        return ftree.foldLeft(f, z);
-    }
-
-    public <B> B foldRight(final F2<A, B, B> f, final B z) {
-        return ftree.foldRight(f, z);
-    }
-
-    @Override
-    public int hashCode() {
-      return Hash.seqHash(Hash.<A>anyHash()).hash(this);
-    }
-
-    public <B> Seq<B> map(F<A, B> f) {
-        return new Seq<B>(ftree.map(f, Seq.<B>elemMeasured()));
-    }
-
-}
+package fj.data;
+
+import fj.*;
+
+import static fj.Bottom.error;
+import static fj.Monoid.intAdditionMonoid;
+import static fj.data.fingertrees.FingerTree.measured;
+
+import fj.data.fingertrees.FingerTree;
+import fj.data.fingertrees.MakeTree;
+import fj.data.fingertrees.Measured;
+
+/**
+ * Provides an immutable finite sequence, implemented as a finger tree. This structure gives O(1) access to
+ * the head and tail, as well as O(log n) random access and concatenation of sequences.
+ */
+public final class Seq<A> {
+  private static final Measured<Integer, Object> ELEM_MEASURED = measured(intAdditionMonoid, Function.constant(1));
+  private static final MakeTree<Integer, Object> MK_TREE = FingerTree.mkTree(ELEM_MEASURED);
+  private static final Seq<Object> EMPTY = new Seq<Object>(MK_TREE.empty());
+
+  @SuppressWarnings("unchecked")
+  private static <A> MakeTree<Integer, A> mkTree() {
+    return (MakeTree<Integer, A>) MK_TREE;
+  }
+
+  private final FingerTree<Integer, A> ftree;
+
+  private Seq(final FingerTree<Integer, A> ftree) {
+    this.ftree = ftree;
+  }
+
+  @SuppressWarnings("unchecked")
+  private static <A> Measured<Integer, A> elemMeasured() {
+    return (Measured<Integer, A>) ELEM_MEASURED;
+  }
+
+  /**
+   * The empty sequence.
+   *
+   * @return A sequence with no elements.
+   */
+  @SuppressWarnings("unchecked")
+  public static <A> Seq<A> empty() {
+    return (Seq<A>) EMPTY;
+  }
+
+  @Override
+  public boolean equals(Object other) {
+    return Equal.equals0(Seq.class, this, other, () -> Equal.seqEqual(Equal.<A>anyEqual()));
+  }
+
+  /**
+   * A singleton sequence.
+   *
+   * @param a The single element in the sequence.
+   * @return A new sequence with the given element in it.
+   */
+  public static <A> Seq<A> single(final A a) {
+    return new Seq<A>(Seq.<A>mkTree().single(a));
+  }
+
+  public static <A>Seq<A> seq(final A... as) {
+    return seq(List.list(as));
+  }
+
+  public static <A>Seq<A> seq(final List<A> list) {
+    return list.foldLeft((b, a) -> b.snoc(a), Seq.<A>empty());
+  }
+
+  /**
+   * Inserts the given element at the front of this sequence.
+   *
+   * @param a An element to insert at the front of this sequence.
+   * @return A new sequence with the given element at the front.
+   */
+  public Seq<A> cons(final A a) {
+    return new Seq<A>(ftree.cons(a));
+  }
+
+  /**
+   * Inserts the given element at the end of this sequence.
+   *
+   * @param a An element to insert at the end of this sequence.
+   * @return A new sequence with the given element at the end.
+   */
+  public Seq<A> snoc(final A a) {
+    return new Seq<A>(ftree.snoc(a));
+  }
+
+  public Stream<A> toStream() {
+    return ftree.foldLeft((b, a) -> b.cons(a), Stream.<A>nil()).reverse();
+  }
+
+  @Override
+  public String toString() {
+    return Show.seqShow(Show.<A>anyShow()).showS(this);
+  }
+
+  /**
+   * Appends the given sequence to this sequence.
+   *
+   * @param as A sequence to append to this one.
+   * @return A new sequence with the given sequence appended to this one.
+   */
+  public Seq<A> append(final Seq<A> as) {
+    return new Seq<A>(ftree.append(as.ftree));
+  }
+
+  /**
+   * Checks if this is the empty sequence.
+   *
+   * @return True if this sequence is empty, otherwise false.
+   */
+  public boolean isEmpty() {
+    return ftree.isEmpty();
+  }
+
+  /**
+   * Returns the number of elements in this sequence.
+   *
+   * @return the number of elements in this sequence.
+   */
+  public int length() {
+    return ftree.measure();
+  }
+
+  /**
+   * Returns the element at the given index.
+   *
+   * @param i The index of the element to return.
+   * @return The element at the given index, or throws an error if the index is out of bounds.
+   */
+  public A index(final int i) {
+    if (i < 0 || i >= length())
+      throw error("Index " + i + "out of bounds.");
+    return ftree.lookup(Function.<Integer>identity(), i)._2();
+  }
+
+    public <B> B foldLeft(final F2<B, A, B> f, final B z) {
+        return ftree.foldLeft(f, z);
+    }
+
+    public <B> B foldRight(final F2<A, B, B> f, final B z) {
+        return ftree.foldRight(f, z);
+    }
+
+    @Override
+    public int hashCode() {
+      return Hash.seqHash(Hash.<A>anyHash()).hash(this);
+    }
+
+    public <B> Seq<B> map(F<A, B> f) {
+        return new Seq<B>(ftree.map(f, Seq.<B>elemMeasured()));
+    }
+
+}