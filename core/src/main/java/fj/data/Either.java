package fj.data;

import static fj.Bottom.error;

import fj.*;

import static fj.Function.identity;
import static fj.P.p;

import fj.function.Effect1;

import static fj.Unit.unit;
import static fj.data.Array.mkArray;
import static fj.data.List.list;
import static fj.data.List.single;
import static fj.data.List.cons_;
import static fj.data.Option.some;

import java.util.Collection;
import java.util.Iterator;

/**
 * The <code>Either</code> type represents a value of one of two possible types (a disjoint union).
 * The data constructors; <code>Left</code> and <code>Right</code> represent the two possible
 * values. The <code>Either</code> type is often used as an alternative to
 * <code>scala.Option</code> where <code>Left</code> represents failure (by convention) and
 * <code>Right</code> is akin to <code>Some</code>.
 *
 * @version %build.number%
 */
public abstract class Either<A, B> {
  private Either() {

  }

  /**
   * Projects this either as a left.
   *
   * @return A left projection of this either.
   */
  public final LeftProjection<A, B> left() {
    return new LeftProjection<A, B>(this);
  }

  /**
   * Projects this either as a right.
   *
   * @return A right projection of this either.
   */
  public final RightProjection<A, B> right() {
    return new RightProjection<A, B>(this);
  }

  /**
   * Returns <code>true</code> if this either is a left, <code>false</code> otherwise.
   *
   * @return <code>true</code> if this either is a left, <code>false</code> otherwise.
   */
  public abstract boolean isLeft();

  /**
   * Returns <code>true</code> if this either is a right, <code>false</code> otherwise.
   *
   * @return <code>true</code> if this either is a right, <code>false</code> otherwise.
   */
  public abstract boolean isRight();

  /**
   * The catamorphism for either. Folds over this either breaking into left or right.
   *
   * @param left  The function to call if this is left.
   * @param right The function to call if this is right.
   * @return The reduced value.
   */
  public final <X> X either(final F<A, X> left, final F<B, X> right) {
    return isLeft() ?
           left.f(left().value()) :
           right.f(right().value());
  }

  /**
   * Map the given functions across the appropriate side.
   * 
   * @param left  The function to map if this is left.
   * @param right The function to map if this is right.
   * @return A new either value after mapping with the appropriate function applied.
   */
  public final <X, Y> Either<X, Y> bimap(final F<A, X> left, final F<B, Y> right) {
    return isLeft() ?
           left(left.f(left().value())) :
           right(right.f(right().value()));
  }

  @Override
  public boolean equals(Object other) {

<<<<<<< HEAD
    return Equal.equals0(Either.class, this, other, () -> Equal.eitherEqual(Equal.<A>anyEqual(), Equal.<B>anyEqual()));
=======
    return Equal.shallowEqualsO(this, other).orSome(() -> Equal.eitherEqual(Equal.<A>anyEqual(), Equal.<B>anyEqual()).eq(this, (Either<A, B>) other));
>>>>>>> 7a34deca
  }

  @Override
  public int hashCode() {
    return Hash.eitherHash(Hash.<A>anyHash(), Hash.<B>anyHash()).hash(this);
  }

  /**
   * If this is a left, then return the left value in right, or vice versa.
   *
   * @return The value of this either swapped to the opposing side.
   */
  public final Either<B, A> swap() {
    return isLeft() ? new Right<B, A>(((Left<A, B>) this).a) : new Left<B, A>(((Right<A, B>) this).b);
  }

  private static final class Left<A, B> extends Either<A, B> {
    private final A a;

    Left(final A a) {
      this.a = a;
    }

    public boolean isLeft() {
      return true;
    }

    public boolean isRight() {
      return false;
    }
  }

  private static final class Right<A, B> extends Either<A, B> {
    private final B b;

    Right(final B b) {
      this.b = b;
    }

    public boolean isLeft() {
      return false;
    }

    public boolean isRight() {
      return true;
    }
  }

  /**
   * A left projection of an either value.
   */
  public final class LeftProjection<A, B> implements Iterable<A> {
    private final Either<A, B> e;

    private LeftProjection(final Either<A, B> e) {
      this.e = e;
    }

    /**
     * Returns an iterator for this projection. This method exists to permit the use in a <code>for</code>-each loop.
     *
     * @return A iterator for this projection.
     */
    public Iterator<A> iterator() {
      return toCollection().iterator();
    }

    /**
     * The either value underlying this projection.
     *
     * @return The either value underlying this projection.
     */
    public Either<A, B> either() {
      return e;
    }

    /**
     * Returns the value of this projection or fails with the given error message.
     *
     * @param err The error message to fail with.
     * @return The value of this projection
     */
    public A valueE(final F0<String> err) {
      if (e.isLeft())
        //noinspection CastToConcreteClass
        return ((Left<A, B>) e).a;
      else
        throw error(err.f());
    }

    /**
     * Returns the value of this projection or fails with the given error message.
     *
     * @param err The error message to fail with.
     * @return The value of this projection
     */
    public A valueE(final String err) {
      return valueE(p(err));
    }

    /**
     * The value of this projection or fails with a specialised error message.
     *
     * @return The value of this projection.
     */
    public A value() {
      return valueE(p("left.value on Right"));
    }

    /**
     * The value of this projection or the given argument.
     *
     * @param a The value to return if this projection has no value.
     * @return The value of this projection or the given argument.
     */
    public A orValue(final F0<A> a) {
      return isLeft() ? value() : a.f();
    }

    /**
     * The value of this projection or the given argument.
     *
     * @param a The value to return if this projection has no value.
     * @return The value of this projection or the given argument.
     */
    public A orValue(final A a) {
      return isLeft() ? value() : a;
    }

    /**
     * The value of this projection or the result of the given function on the opposing projection's
     * value.
     *
     * @param f The function to execute if this projection has no value.
     * @return The value of this projection or the result of the given function on the opposing projection's
     *         value.
     */
    public A on(final F<B, A> f) {
      return isLeft() ? value() : f.f(e.right().value());
    }

    /**
     * Execute a side-effect on this projection's value if it has one.
     *
     * @param f The side-effect to execute.
     * @return The unit value.
     */
    public Unit foreach(final F<A, Unit> f) {
      if (isLeft())
        f.f(value());

      return unit();
    }

    /**
     * Execute a side-effect on this projection's value if it has one.
     *
     * @param f The side-effect to execute.
     */
    public void foreachDoEffect(final Effect1<A> f) {
      if (isLeft())
        f.f(value());
    }

    /**
     * Map the given function across this projection's value if it has one.
     *
     * @param f The function to map across this projection.
     * @return A new either value after mapping.
     */
    public <X> Either<X, B> map(final F<A, X> f) {
      return isLeft() ? new Left<X, B>(f.f(value())) : new Right<X, B>(e.right().value());
    }

    /**
     * Binds the given function across this projection's value if it has one.
     *
     * @param f The function to bind across this projection.
     * @return A new either value after binding.
     */
    public <X> Either<X, B> bind(final F<A, Either<X, B>> f) {
      return isLeft() ? f.f(value()) : new Right<X, B>(e.right().value());
    }

    /**
     * Anonymous bind through this projection.
     *
     * @param e The value to bind with.
     * @return An either after binding through this projection.
     */
    public <X> Either<X, B> sequence(final Either<X, B> e) {
      return bind(Function.<A, Either<X, B>>constant(e));
    }

      /**
       * Traverse with function that produces List (non-determinism).
       *
       * @param f the function to traverse with
       * @return An either after traversing through this projection.
       */
      public <C> List<Either<C, B>> traverseList(final F<A, List<C>> f) {
          return isLeft() ?
                  f.f(value()).map(x -> Either.<C, B>left(x)) :
                  list(Either.<C, B>right(e.right().value()));
      }

      /**
       * Anonymous bind through this projection.
       *
       * @param f the function to traverse with
       * @return An either after traversing through this projection.
       */
      public <C> IO<Either<C, B>> traverseIO(final F<A, IO<C>> f) {
          return isRight() ?
                  IOFunctions.map(f.f(value()), x -> Either.<C, B>left(x)) :
                  IOFunctions.unit(Either.<C, B>right(e.right().value()));
      }

    /**
     * Returns <code>None</code> if this projection has no value or if the given predicate
     * <code>p</code> does not hold for the value, otherwise, returns a right in <code>Some</code>.
     *
     * @param f The predicate function to test on this projection's value.
     * @return <code>None</code> if this projection has no value or if the given predicate
     *         <code>p</code> does not hold for the value, otherwise, returns a right in <code>Some</code>.
     */
    public <X> Option<Either<A, X>> filter(final F<A, Boolean> f) {
      return isLeft() ?
             f.f(value()) ?
             Option.<Either<A, X>>some(new Left<>(value())) :
             Option.<Either<A, X>>none() :
             Option.<Either<A, X>>none();
    }

    /**
     * Function application on this projection's value.
     *
     * @param e The either of the function to apply on this projection's value.
     * @return The result of function application within either.
     */
    public <X> Either<X, B> apply(final Either<F<A, X>, B> e) {
      return e.left().bind(f -> map(f));
    }

    /**
     * Returns <code>true</code> if no value or returns the result of the application of the given
     * function to the value.
     *
     * @param f The predicate function to test on this projection's value.
     * @return <code>true</code> if no value or returns the result of the application of the given
     *         function to the value.
     */
    public boolean forall(final F<A, Boolean> f) {
      return isRight() || f.f(value());
    }

    /**
     * Returns <code>false</code> if no value or returns the result of the application of the given
     * function to the value.
     *
     * @param f The predicate function to test on this projection's value.
     * @return <code>false</code> if no value or returns the result of the application of the given
     *         function to the value.
     */
    public boolean exists(final F<A, Boolean> f) {
      return isLeft() && f.f(value());
    }

    /**
     * Returns a single element list if this projection has a value, otherwise an empty list.
     *
     * @return A single element list if this projection has a value, otherwise an empty list.
     */
    public List<A> toList() {
      return isLeft() ? single(value()) : List.<A>nil();
    }

    /**
     * Returns this projection's value in <code>Some</code> if it exists, otherwise
     * <code>None</code>.
     *
     * @return This projection's value in <code>Some</code> if it exists, otherwise
     *         <code>None</code>.
     */
    public Option<A> toOption() {
      return isLeft() ? some(value()) : Option.<A>none();
    }

    /**
     * Returns a single element array if this projection has a value, otherwise an empty array.
     *
     * @return A single element array if this projection has a value, otherwise an empty array.
     */
    public Array<A> toArray() {
      if (isLeft()) {
        final Object[] a = new Object[1];
        a[0] = value();
        return mkArray(a);
      } else
        return mkArray(new Object[0]);
    }

    /**
     * Returns a single element stream if this projection has a value, otherwise an empty stream.
     *
     * @return A single element stream if this projection has a value, otherwise an empty stream.
     */
    public Stream<A> toStream() {
      return isLeft() ? Stream.single(value()) : Stream.<A>nil();
    }

    /**
     * Projects an immutable collection of this projection.
     *
     * @return An immutable collection of this projection.
     */
    public Collection<A> toCollection() {
      return toList().toCollection();
    }

   public <C> Option<Either<C,B>> traverseOption(F<A, Option<C>> f) {
       return isLeft() ?
               f.f(value()).map(x -> Either.<C, B>left(x)) :
               Option.some(Either.<C, B>right(e.right().value()));
   }

  public <C> Stream<Either<C, B>> traverseStream(F<A, Stream<C>> f) {
      return isLeft() ?
              f.f(value()).map(c -> Either.<C, B>left(c)) :
              Stream.single(Either.<C, B>right(e.right().value()));
  }
  }

  /**
   * A right projection of an either value.
   */
  public final class RightProjection<A, B> implements Iterable<B> {
    private final Either<A, B> e;

    private RightProjection(final Either<A, B> e) {
      this.e = e;
    }

    /**
     * Returns an iterator for this projection. This method exists to permit the use in a <code>for</code>-each loop.
     *
     * @return A iterator for this projection.
     */
    public Iterator<B> iterator() {
      return toCollection().iterator();
    }

    /**
     * The either value underlying this projection.
     *
     * @return The either value underlying this projection.
     */
    public Either<A, B> either() {
      return e;
    }

    /**
     * Returns the value of this projection or fails with the given error message.
     *
     * @param err The error message to fail with.
     * @return The value of this projection
     */
    public B valueE(final F0<String> err) {
      if (e.isRight())
        //noinspection CastToConcreteClass
        return ((Right<A, B>) e).b;
      else
        throw error(err.f());
    }

    /**
     * The value of this projection or fails with a specialised error message.
     *
     * @return The value of this projection.
     */
    public B value() {
      return valueE(p("right.value on Left"));
    }

    /**
     * The value of this projection or the given argument.
     *
     * @param b The value to return if this projection has no value.
     * @return The value of this projection or the given argument.
     */
    public B orValue(final F0<B> b) {
      return isRight() ? value() : b.f();
    }

    /**
     * The value of this projection or the result of the given function on the opposing projection's
     * value.
     *
     * @param f The function to execute if this projection has no value.
     * @return The value of this projection or the result of the given function on the opposing projection's
     *         value.
     */
    public B on(final F<A, B> f) {
      return isRight() ? value() : f.f(e.left().value());
    }

    /**
     * Execute a side-effect on this projection's value if it has one.
     *
     * @param f The side-effect to execute.
     * @return The unit value.
     */
    public Unit foreach(final F<B, Unit> f) {
      if (isRight())
        f.f(value());

      return unit();
    }

    /**
     * Execute a side-effect on this projection's value if it has one.
     *
     * @param f The side-effect to execute.
     */
    public void foreachDoEffect(final Effect1<B> f) {
      if (isRight())
        f.f(value());
    }

    /**
     * Map the given function across this projection's value if it has one.
     *
     * @param f The function to map across this projection.
     * @return A new either value after mapping.
     */
    public <X> Either<A, X> map(final F<B, X> f) {
      return isRight() ? new Right<>(f.f(value())) : new Left<>(e.left().value());
    }

    /**
     * Binds the given function across this projection's value if it has one.
     *
     * @param f The function to bind across this projection.
     * @return A new either value after binding.
     */
    public <X> Either<A, X> bind(final F<B, Either<A, X>> f) {
      return isRight() ? f.f(value()) : new Left<>(e.left().value());
    }


    /**
     * Anonymous bind through this projection.
     *
     * @param e The value to bind with.
     * @return An either after binding through this projection.
     */
    public <X> Either<A, X> sequence(final Either<A, X> e) {
      return bind(Function.<B, Either<A, X>>constant(e));
    }
    /**
       * Traverse with function that produces List (non-determinism).
       *
       * @param f the function to traverse with
       * @return An either after traversing through this projection.
    */
      public <C> List<Either<A, C>> traverseList(final F<B, List<C>> f) {
          return isRight() ?
                  f.f(value()).map(x -> Either.right(x)) :
                  list(Either.<A, C>left(e.left().value()));
      }

      /**
       * Traverse with a function that has IO effect
       *
       * @param f the function to traverse with
       * @return An either after traversing through this projection.
       */
      public <C> IO<Either<A, C>> traverseIO(final F<B, IO<C>> f) {
          return isRight() ?
                  IOFunctions.map(f.f(value()), x -> Either.<A, C>right(x)) :
                  IOFunctions.lazy(() -> Either.<A, C>left(e.left().value()));
      }

      public <C> P1<Either<A, C>> traverseP1(final F<B, P1<C>> f) {
          return isRight() ?
                  f.f(value()).map(x -> Either.<A, C>right(x)) :
                  P.p(Either.<A, C>left(e.left().value()));
      }

      public <C> Option<Either<A, C>> traverseOption(final F<B, Option<C>> f) {
          return isRight() ?
                  f.f(value()).map(x -> Either.<A, C>right(x)) :
                  Option.some(Either.<A, C>left(e.left().value()));
      }

    /**
     * Returns <code>None</code> if this projection has no value or if the given predicate
     * <code>p</code> does not hold for the value, otherwise, returns a left in <code>Some</code>.
     *
     * @param f The predicate function to test on this projection's value.
     * @return <code>None</code> if this projection has no value or if the given predicate
     *         <code>p</code> does not hold for the value, otherwise, returns a left in <code>Some</code>.
     */
    public <X> Option<Either<X, B>> filter(final F<B, Boolean> f) {
      return isRight() ?
             f.f(value()) ?
             Option.<Either<X, B>>some(new Right<X, B>(value())) :
             Option.<Either<X, B>>none() :
             Option.<Either<X, B>>none();
    }

    /**
     * Function application on this projection's value.
     *
     * @param e The either of the function to apply on this projection's value.
     * @return The result of function application within either.
     */
    public <X> Either<A, X> apply(final Either<A, F<B, X>> e) {
      return e.right().bind(f -> map(f));
    }

    /**
     * Returns <code>true</code> if no value or returns the result of the application of the given
     * function to the value.
     *
     * @param f The predicate function to test on this projection's value.
     * @return <code>true</code> if no value or returns the result of the application of the given
     *         function to the value.
     */
    public boolean forall(final F<B, Boolean> f) {
      return isLeft() || f.f(value());
    }

    /**
     * Returns <code>false</code> if no value or returns the result of the application of the given
     * function to the value.
     *
     * @param f The predicate function to test on this projection's value.
     * @return <code>false</code> if no value or returns the result of the application of the given
     *         function to the value.
     */
    public boolean exists(final F<B, Boolean> f) {
      return isRight() && f.f(value());
    }

    /**
     * Returns a single element list if this projection has a value, otherwise an empty list.
     *
     * @return A single element list if this projection has a value, otherwise an empty list.
     */
    public List<B> toList() {
      return isRight() ? single(value()) : List.<B>nil();
    }

    /**
     * Returns this projection's value in <code>Some</code> if it exists, otherwise
     * <code>None</code>.
     *
     * @return This projection's value in <code>Some</code> if it exists, otherwise
     *         <code>None</code>.
     */
    public Option<B> toOption() {
      return isRight() ? some(value()) : Option.<B>none();
    }

    /**
     * Returns a single element array if this projection has a value, otherwise an empty array.
     *
     * @return A single element array if this projection has a value, otherwise an empty array.
     */
    public Array<B> toArray() {
      if (isRight()) {
        final Object[] a = new Object[1];
        a[0] = value();
        return mkArray(a);
      } else
        return Array.empty();
    }

    /**
     * Returns a single element stream if this projection has a value, otherwise an empty stream.
     *
     * @return A single element stream if this projection has a value, otherwise an empty stream.
     */
    public Stream<B> toStream() {
      return isRight() ? Stream.single(value()) : Stream.<B>nil();
    }

    /**
     * Projects an immutable collection of this projection.
     *
     * @return An immutable collection of this projection.
     */
    public Collection<B> toCollection() {
      return toList().toCollection();
    }

      public <C> Stream<Either<A, C>> traverseStream(F<B, Stream<C>> f) {
          return isRight() ?
                  f.f(value()).map(x -> Either.right(x)) :
                  Stream.<Either<A,C>>single(Either.left(e.left().value()));

      }
  }

  /**
   * Construct a left value of either.
   *
   * @param a The value underlying the either.
   * @return A left value of either.
   */
  public static <A, B> Either<A, B> left(final A a) {
    return new Left<A, B>(a);
  }

  /**
   * A function that constructs a left value of either.
   *
   * @return A function that constructs a left value of either.
   */
  public static <A, B> F<A, Either<A, B>> left_() {
    return a -> left(a);
  }

  /**
   * A function that constructs a right value of either.
   *
   * @return A function that constructs a right value of either.
   */
  public static <A, B> F<B, Either<A, B>> right_() {
    return b -> right(b);
  }

  /**
   * Construct a right value of either.
   *
   * @param b The value underlying the either.
   * @return A right value of either.
   */
  public static <A, B> Either<A, B> right(final B b) {
    return new Right<A, B>(b);
  }

  /**
   * @return A function that maps another function across an either's left projection.
   */
  public static <A, B, X> F<F<A, X>, F<Either<A, B>, Either<X, B>>> leftMap_() {
    return axf -> e -> e.left().map(axf);
  }

  /**
   * @return A function that maps another function across an either's right projection.
   */
  public static <A, B, X> F<F<B, X>, F<Either<A, B>, Either<A, X>>> rightMap_() {
    return axf -> e -> e.right().map(axf);
  }

  /**
   * Joins an either through left.
   *
   * @param e The either of either to join.
   * @return An either after joining.
   */
  public static <A, B> Either<A, B> joinLeft(final Either<Either<A, B>, B> e) {
    final F<Either<A, B>, Either<A, B>> id = identity();
    return e.left().bind(id);
  }

  /**
   * Joins an either through right.
   *
   * @param e The either of either to join.
   * @return An either after joining.
   */
  public static <A, B> Either<A, B> joinRight(final Either<A, Either<A, B>> e) {
    final F<Either<A, B>, Either<A, B>> id = identity();
    return e.right().bind(id);
  }

  /**
   * Sequences through the left side of the either monad with a list of values.
   *
   * @param a The list of values to sequence with the either monad.
   * @return A sequenced value.
   */
  public static <A, X> Either<List<A>, X> sequenceLeft(final List<Either<A, X>> a) {
    return a.isEmpty() ?
           Either.<List<A>, X>left(List.<A>nil()) :
           a.head().left().bind(aa -> sequenceLeft(a.tail()).left().map(cons_(aa)));
  }

  /**
   * Sequences through the right side of the either monad with a list of values.
   *
   * @param a The list of values to sequence with the either monad.
   * @return A sequenced value.
   */
  public static <B, X> Either<X, List<B>> sequenceRight(final List<Either<X, B>> a) {
    return a.isEmpty() ?
           Either.<X, List<B>>right(List.<B>nil()) :
           a.head().right().bind(bb -> sequenceRight(a.tail()).right().map(cons_(bb)));
  }

  /**
   * Traversable instance of RightProjection of Either for List.
   *
   * @return traversed value
   */
  public <C> List<Either<A, C>> traverseListRight(final F<B, List<C>> f) {
    return right().<C>traverseList(f);
  }

  /**
     * Traversable instance of LeftProjection of Either for List.
     *
     * @return traversed value
  */
    public <C> List<Either<C, B>> traverseListLeft(final F<A, List<C>> f) {
        return left().<C>traverseList(f);
    }

  /**
   * Traversable instance of RightProjection of Either for IO.
   *
   * @return traversed value
   */
  public <C> IO<Either<A, C>> traverseIORight(final F<B, IO<C>> f) {
    return right().<C>traverseIO(f);
  }

  /**
   * Traversable instance of LeftProjection of Either for IO.
   *
   * @return traversed value
   */
  public <C> IO<Either<C, B>> traverseIOLeft(final F<A, IO<C>> f) {
    return left().<C>traverseIO(f);
  }

  /**
   * Traversable instance of RightProjection of Either for Option.
   *
   * @return traversed value
   */
  public <C> Option<Either<A, C>> traverseOptionRight(final F<B, Option<C>> f) {
    return right().<C>traverseOption(f);
  }

  /**
   * Traversable instance of LeftProjection of Either for Option.
   *
   * @return traversed value
   */
  public <C> Option<Either<C, B>> traverseOptionLeft(final F<A, Option<C>> f) {
    return left().<C>traverseOption(f);
  }

  /**
   * Traversable instance of RightProjection of Either for Stream.
   *
   * @return traversed value
   */
  public <C> Stream<Either<A, C>> traverseStreamRight(final F<B, Stream<C>> f) {
    return right().<C>traverseStream(f);
  }

  /**
   * Traversable instance of LeftProjection of Either for Stream.
   *
   * @return traversed value
   */
  public <C> Stream<Either<C, B>> traverseStreamLeft(final F<A, Stream<C>> f) {
    return left().<C>traverseStream(f);
  }



  /**
   * Takes an <code>Either</code> to its contained value within left or right.
   *
   * @param e The either to reduce.
   * @return An <code>Either</code> to its contained value within left or right.
   */
  public static <A> A reduce(final Either<A, A> e) {
    return e.isLeft() ? e.left().value() : e.right().value();
  }

  /**
   * If the condition satisfies, return the given A in left, otherwise, return the given B in right.
   *
   * @param c     The condition to test.
   * @param right The right value to use if the condition satisfies.
   * @param left  The left value to use if the condition does not satisfy.
   * @return A constructed either based on the given condition.
   */
  public static <A, B> Either<A, B> iif(final boolean c, final F0<B> right, final F0<A> left) {
    return c ? new Right<A, B>(right.f()) : new Left<A, B>(left.f());
  }

  /**
   * Returns all the left values in the given list.
   *
   * @param es The list of possible left values.
   * @return All the left values in the given list.
   */
  public static <A, B> List<A> lefts(final List<Either<A, B>> es) {
    return es.foldRight(e -> as -> e.isLeft() ? as.cons(e.left().value()) : as, List.<A>nil());
  }

  /**
   * Returns all the right values in the given list.
   *
   * @param es The list of possible right values.
   * @return All the right values in the given list.
   */
  public static <A, B> List<B> rights(final List<Either<A, B>> es) {
    return es.foldRight(e -> bs -> e.isRight() ? bs.cons(e.right().value()) : bs, List.<B>nil());
  }

    public String toString() {
        return Show.eitherShow(Show.<A>anyShow(), Show.<B>anyShow()).showS(this);
    }

}
<|MERGE_RESOLUTION|>--- conflicted
+++ resolved
@@ -93,12 +93,7 @@
 
   @Override
   public boolean equals(Object other) {
-
-<<<<<<< HEAD
     return Equal.equals0(Either.class, this, other, () -> Equal.eitherEqual(Equal.<A>anyEqual(), Equal.<B>anyEqual()));
-=======
-    return Equal.shallowEqualsO(this, other).orSome(() -> Equal.eitherEqual(Equal.<A>anyEqual(), Equal.<B>anyEqual()).eq(this, (Either<A, B>) other));
->>>>>>> 7a34deca
   }
 
   @Override
