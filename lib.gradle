
import org.apache.tools.ant.taskdefs.condition.Os

String findCommand(String dir, String command) {
    def extension = Os.isFamily(Os.FAMILY_WINDOWS) ? ".exe" : ""
    def cmd = "$dir/$command$extension"
    if (! new File(cmd).exists()) {
        throw new Exception("Command $command not found in dir $dir")
    }
    cmd
}

String findJavaCommand(String command) {
    def jh = System.getenv("JAVA8_HOME")
    if (jh == null) {
        throw new Exception("Environment variable JAVA8_HOME not set")
    }
    findCommand("$jh/bin", command)
}

Boolean doSigning(String signingAllowed, Boolean doModule) {
    def b = signingAllowed.trim() == "true" && doModule
//    println("signModule: ${project.name} signingAllowed: $signingAllowed doModule: $doModule")
    b
}

void performSigning(String signingAllowed, Boolean doModule) {
    signing {
        required { doSigning(signingAllowed, doModule) }
        sign configurations.archives
    }
}

def customisePom(pom, gradleProject) {
    pom.withXml {
        def root = asNode()

        // add all items necessary for maven central publication
        root.children().last() + {
            resolveStrategy = Closure.DELEGATE_FIRST

            name project.pomProjectName
            description project.projectDescription
            url project.projectUrl
            organization {
                name project.pomOrganisation
                url project.projectUrl
            }
            issueManagement {
                system 'GitHub'
                url project.issueUrl
            }
            licenses {
                license {
                    name project.licenseName
                    url project.licenseUrl
                    distribution 'repo'
                }
            }
            scm {
                url project.githubUrl
                connection project.scmGitFile
                developerConnection project.scmSshGitFile
            }
        }
    }
}


<<<<<<< HEAD
void configureUpload(String signingEnabled, Boolean signModule) {
    publishing {

        publications {

            mavenJava(MavenPublication) {
                groupId project.group
                artifactId project.name
                version project.version

                from components.java

                customisePom(pom, rootProject)

                artifact sourcesJar
                artifact javadocJar

                if (doSigning(signingEnabled, signModule)) {
                    // sign the pom
                    pom.withXml {
                        def pomFile = file("${project.buildDir}/generated-pom.xml.asc")
                        writeTo(pomFile)
                        def pomAscFile = signing.sign(pomFile).signatureFiles[0]
                        artifact(pomAscFile) {
                            classifier = null
                            extension = 'pom.asc'
                        }
                        pomFile.delete()
                    }

                    // sign the artifacts
                    project.tasks.signArchives.signatureFiles.each {
                        artifact(it) {
                            def matcher = it.file =~ /-(sources|javadoc|jre8|jre9)\.jar\.asc$/
                            if (matcher.find()) {
                                classifier = matcher.group(1)
                            } else {
                                classifier = null
=======
void configureUpload(String signingEnabled, Boolean signModule, Boolean uploadModule) {

    if (uploadModule) {

        publishing {

            publications {

                mavenJava(MavenPublication) {
                    groupId project.group
                    artifactId project.name
                    version project.version

                    from components.java

                    customisePom(pom, rootProject)

                    artifact sourcesJar
                    artifact javadocJar

                    if (doSigning(signingEnabled, signModule)) {
                        // sign the pom
                        pom.withXml {
                            def pomFile = file("${project.buildDir}/generated-pom.xml.asc")
                            writeTo(pomFile)
                            def pomAscFile = signing.sign(pomFile).signatureFiles[0]
                            artifact(pomAscFile) {
                                classifier = null
                                extension = 'pom.asc'
                            }
                            pomFile.delete()
                        }

                        // sign the artifacts
                        project.tasks.signArchives.signatureFiles.each {
                            artifact(it) {
                                def matcher = it.file =~ /-(sources|javadoc|jre8|jre9)\.jar\.asc$/
                                if (matcher.find()) {
                                    classifier = matcher.group(1)
                                } else {
                                    classifier = null
                                }
                                extension = 'jar.asc'
>>>>>>> 46715647
                            }
                            extension = 'jar.asc'
                        }
                    }

                }

            }

            repositories {
                maven {
                    url project.sonatypeUploadUrl
                    credentials {
                        username sonatypeUsername
                        password sonatypePassword
                    }
                }

            }

        }

        repositories {
            maven {
                url project.sonatypeUploadUrl
                credentials {
                    username sonatypeUsername
                    password sonatypePassword
                }
            }

        }

        model {
            tasks.publishMavenJavaPublicationToMavenLocal {
                dependsOn(project.tasks.signArchives)
            }
            tasks.publishMavenJavaPublicationToMavenRepository {
                dependsOn(project.tasks.signArchives)
            }
            tasks.publish {
                dependsOn(project.tasks.build)
            }
//        tasks.install {
//            dependsOn(project.tasks.build)
//        }
        }

<<<<<<< HEAD
    }


    model {
        tasks.publishMavenJavaPublicationToMavenLocal {
            dependsOn(project.tasks.signArchives)
        }
        tasks.publishMavenJavaPublicationToMavenRepository {
            dependsOn(project.tasks.signArchives)
        }
        tasks.publish {
            dependsOn(project.tasks.build)
        }
//        tasks.install {
//            dependsOn(project.tasks.build)
//        }
=======
>>>>>>> 46715647
    }

}

ext {
    findJavaCommand = this.&findJavaCommand
    doSigning = this.&doSigning
    performSigning = this.&performSigning
    configureUpload = this.&configureUpload
}<|MERGE_RESOLUTION|>--- conflicted
+++ resolved
@@ -67,46 +67,6 @@
 }
 
 
-<<<<<<< HEAD
-void configureUpload(String signingEnabled, Boolean signModule) {
-    publishing {
-
-        publications {
-
-            mavenJava(MavenPublication) {
-                groupId project.group
-                artifactId project.name
-                version project.version
-
-                from components.java
-
-                customisePom(pom, rootProject)
-
-                artifact sourcesJar
-                artifact javadocJar
-
-                if (doSigning(signingEnabled, signModule)) {
-                    // sign the pom
-                    pom.withXml {
-                        def pomFile = file("${project.buildDir}/generated-pom.xml.asc")
-                        writeTo(pomFile)
-                        def pomAscFile = signing.sign(pomFile).signatureFiles[0]
-                        artifact(pomAscFile) {
-                            classifier = null
-                            extension = 'pom.asc'
-                        }
-                        pomFile.delete()
-                    }
-
-                    // sign the artifacts
-                    project.tasks.signArchives.signatureFiles.each {
-                        artifact(it) {
-                            def matcher = it.file =~ /-(sources|javadoc|jre8|jre9)\.jar\.asc$/
-                            if (matcher.find()) {
-                                classifier = matcher.group(1)
-                            } else {
-                                classifier = null
-=======
 void configureUpload(String signingEnabled, Boolean signModule, Boolean uploadModule) {
 
     if (uploadModule) {
@@ -150,15 +110,12 @@
                                     classifier = null
                                 }
                                 extension = 'jar.asc'
->>>>>>> 46715647
                             }
-                            extension = 'jar.asc'
                         }
                     }
+                }
+            }
 
-                }
-
-            }
 
             repositories {
                 maven {
@@ -168,21 +125,10 @@
                         password sonatypePassword
                     }
                 }
-
             }
 
         }
 
-        repositories {
-            maven {
-                url project.sonatypeUploadUrl
-                credentials {
-                    username sonatypeUsername
-                    password sonatypePassword
-                }
-            }
-
-        }
 
         model {
             tasks.publishMavenJavaPublicationToMavenLocal {
@@ -194,32 +140,11 @@
             tasks.publish {
                 dependsOn(project.tasks.build)
             }
-//        tasks.install {
-//            dependsOn(project.tasks.build)
-//        }
+            //        tasks.install {
+            //            dependsOn(project.tasks.build)
+            //        }
         }
-
-<<<<<<< HEAD
     }
-
-
-    model {
-        tasks.publishMavenJavaPublicationToMavenLocal {
-            dependsOn(project.tasks.signArchives)
-        }
-        tasks.publishMavenJavaPublicationToMavenRepository {
-            dependsOn(project.tasks.signArchives)
-        }
-        tasks.publish {
-            dependsOn(project.tasks.build)
-        }
-//        tasks.install {
-//            dependsOn(project.tasks.build)
-//        }
-=======
->>>>>>> 46715647
-    }
-
 }
 
 ext {
