# Use faster, Docker-based container (instead of OpenVZ)
sudo: false

language: java

jdk:
<<<<<<< HEAD
 - openjdk17
=======
 - openjdk11
>>>>>>> 02a35cd4
 - openjdk-ea

matrix:
  fast_finish: true

  include:
<<<<<<< HEAD
=======
  - jdk: openjdk11
>>>>>>> 02a35cd4
    script:
      - ./gradlew build coverage -s -i
    after_success:
      - bash <(curl -s https://codecov.io/bash)
      - '[ "$TRAVIS_BRANCH" = "series/6.x" -a "$TRAVIS_PULL_REQUEST" = "false" -a -z "$TRAVIS_TAG" ]
        && ./gradlew uploadArchives'

  allow_failures:
  - jdk: openjdk-ea

script:
  - ./gradlew clean test

env:
  global:
    - secure: Bun+1FZ29Q3dR9gZ/5brxcSf+zcY5tWrsqOA4GUb5bYCMyORuXQB0FYXuhKR4wB1pFrk1a9EYwRwSu3GwRJVWb+UzF0CNOWF/QG5tGPx32IOXScwlL/KonI4Vhs7Oc0fF4Wdb7euNrT27BU61jbUugjJ642b3n0VBYFYDdquprU=
    - secure: QAxhjqLRa+WHKIzgIJPZ/rM5a5uzqG7E5rsC0YvB25cO712oYXmzsYPia/oSp0chXlYLYMfk2UnLeQCSx2e6ogXRRRa977Q+B33Nt0Hd9SGLtduv6DBrbA2ehLU12Ib4DWe5VhF5eueAunycYcllTvqA5h+pzTtEVbd68ZHncM4=

cache:
  directories:
  - $HOME/.gradle/caches/
  - $HOME/.gradle/wrapper/<|MERGE_RESOLUTION|>--- conflicted
+++ resolved
@@ -4,21 +4,13 @@
 language: java
 
 jdk:
-<<<<<<< HEAD
  - openjdk17
-=======
- - openjdk11
->>>>>>> 02a35cd4
  - openjdk-ea
 
 matrix:
   fast_finish: true
 
   include:
-<<<<<<< HEAD
-=======
-  - jdk: openjdk11
->>>>>>> 02a35cd4
     script:
       - ./gradlew build coverage -s -i
     after_success:
