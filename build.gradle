--- conflicted
+++ resolved
@@ -11,11 +11,7 @@
     }
 
     dependencies {
-<<<<<<< HEAD
-        classpath "com.github.ben-manes:gradle-versions-plugin:0.36.0"
-=======
         classpath "com.github.ben-manes:gradle-versions-plugin:0.42.0"
->>>>>>> 46715647
         classpath "biz.aQute.bnd:biz.aQute.bnd.gradle:6.1.0"
     }
 
