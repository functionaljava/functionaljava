
defaultTasks 'build'

ext {
}

allprojects {
	ext {
<<<<<<< HEAD
        isSnapshot = true
        fjBaseVersion = "4.0"

        snapshotAppendix = "-SNAPSHOT"
		fjVersion = fjBaseVersion + (isSnapshot ? snapshotAppendix : "")
        fjConsumeVersion = fjVersion

        projectTitle = "Functional Java"
=======
		fjVersion = "4.1-SNAPSHOT"
>>>>>>> 300a1a67
		projectName = "functionaljava"
        pomProjectName = projectTitle
        pomOrganisation = projectTitle
        projectDescription = "Functional Java is an open source library that supports closures for the Java programming language"
        projectUrl = "http://functionaljava.org/"
        scmUrl = "git://github.com/functionaljava/functionaljava.git"
        scmGitFile = "scm:git@github.com:functionaljava/functionaljava.git"

        sonatypeBaseUrl = "https://oss.sonatype.org"
        sonatypeSnapshotUrl = "$sonatypeBaseUrl/content/repositories/snapshots/"
        sonatypeRepositoryUrl = "$sonatypeBaseUrl/content/groups/public"
        sonatypeReleaseUrl = "$sonatypeBaseUrl/service/local/staging/deploy/maven2/"
        sonatypeUploadUrl = isSnapshot ? sonatypeSnapshotUrl : sonatypeReleaseUrl
        primaryEmail = "functionaljava@googlegroups.com"
    }
	version = fjVersion
	group = "org.functionaljava"
}

subprojects {

}<|MERGE_RESOLUTION|>--- conflicted
+++ resolved
@@ -6,18 +6,14 @@
 
 allprojects {
 	ext {
-<<<<<<< HEAD
         isSnapshot = true
-        fjBaseVersion = "4.0"
+        fjBaseVersion = "4.1"
 
         snapshotAppendix = "-SNAPSHOT"
 		fjVersion = fjBaseVersion + (isSnapshot ? snapshotAppendix : "")
         fjConsumeVersion = fjVersion
 
         projectTitle = "Functional Java"
-=======
-		fjVersion = "4.1-SNAPSHOT"
->>>>>>> 300a1a67
 		projectName = "functionaljava"
         pomProjectName = projectTitle
         pomOrganisation = projectTitle
