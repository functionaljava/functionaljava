--- conflicted
+++ resolved
@@ -2,10 +2,6 @@
 sonatypeUsername = incorrectUser
 sonatypePassword = incorrectPwd
 
-<<<<<<< HEAD
 signingEnabled = false
 
-org.gradle.parallel = true
-=======
-signingEnabled = false
->>>>>>> 20f6248c
+org.gradle.parallel = true