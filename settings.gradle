--- conflicted
+++ resolved
@@ -1,10 +1,3 @@
 
-<<<<<<< HEAD
-//include 'core', 'demo', 'tests'
-include 'core', 'demo'
-// The final Java 8 release, (build 1.8.0-b132) does not work with Gradle and the Scala plugin
-// see http://issues.gradle.org/browse/GRADLE-3023
-=======
 include 'core', 'demo', 'tests'
 //include 'core', 'demo'
->>>>>>> 6c2fda1d
