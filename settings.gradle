--- conflicted
+++ resolved
@@ -1,10 +1,4 @@
 
-<<<<<<< HEAD
-//include 'core', 'demo', 'tests'
-include 'core', 'demo', "consume"
+include 'core', 'demo', "tests", "consume"
 // The final Java 8 release, (build 1.8.0-b132) does not work with Gradle and the Scala plugin
 // see http://issues.gradle.org/browse/GRADLE-3023
-=======
-include 'core', 'demo', 'tests'
-//include 'core', 'demo'
->>>>>>> 300a1a67
